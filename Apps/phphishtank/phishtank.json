{
    "appid": "c193026d-46cf-4f17-b4b9-f22525d2d87e",
    "connector_id": "c193026d-46cf-4f17-b4b9-f22525d2d87e",
    "name": "PhishTank",
    "description": "This app implements URL investigative capabilities utilizing PhishTank",
    "publisher": "Splunk",
    "package_name": "phantom_phishtank",
    "type": "investigative",
    "license": "Copyright (c) 2016-2020 Splunk Inc.",
<<<<<<< HEAD
    "main_module": "phishtank_connector.pyc",
    "app_version": "1.0.21",
    "connector_version": "1.0.21",
=======
    "main_module": "phishtank_connector.py",
    "app_version": "2.0.0",
>>>>>>> 23538cd7
    "utctime_updated": "2019-11-19T01:05:00.000000Z",
    "product_vendor": "OpenDNS",
    "product_name": "PhishTank",
    "product_version_regex": ".*",
    "min_phantom_version": "4.6.19142",
    "python_version": "3",
    "latest_tested_versions": [
        "Cloud, API: checkurl.phishtank.com/checkurl/, January 31 2020"
    ],
    "logo": "logo_phishtank.svg",
    "logo_dark": "logo_phishtank_dark.svg",
    "configuration": {
        "apikey": {
            "data_type": "password",
            "description": "API key",
            "required": false
        }
    },
    "actions": [
        {
            "action": "test connectivity",
            "description": "Validates the connectivity by querying PhishTank",
            "type": "test",
            "identifier": "test_asset_connectivity",
            "read_only": true,
            "parameters": {},
            "output": [],
            "versions": "EQ(*)"
        },
        {
            "action": "url reputation",
            "read_only": true,
            "description": "Queries PhishTank for URL's phishing reputation",
            "type": "investigate",
            "identifier": "check_url",
            "verbose": "If URL information is unavailable in PhishTank, only 'url' and 'in_database' property would be populated",
            "parameters": {
                "url": {
                    "required": true,
                    "contains": [
                        "url"
                    ],
                    "description": "URL to query for Phishing information",
                    "data_type": "string",
                    "primary": true
                }
            },
            "versions": "EQ(*)",
            "render": {
                "width": 12,
                "title": "URL Reputation",
                "type": "table",
                "height": 5
            },
            "output": [
                {
                    "data_path": "action_result.status",
                    "data_type": "string",
                    "example_values": [
                        "success",
                        "failed"
                    ]
                },
                {
                    "data_path": "action_result.parameter.url",
                    "data_type": "string",
                    "contains": [
                        "url"
                    ],
                    "example_values": [
                        "http://www.splunk.com"
                    ]
                },
                {
                    "column_name": "In Database",
                    "column_order": 3,
                    "data_path": "action_result.data.*.in_database",
                    "data_type": "boolean",
                    "example_values": [
                        false,
                        true
                    ]
                },
                {
                    "column_name": "Detail URL",
                    "column_order": 5,
                    "data_path": "action_result.data.*.phish_detail_page",
                    "data_type": "string",
                    "example_values": [
                        "http://www.phishtank.com/phish_detail.php?phish_id=62001"
                    ],
                    "contains": [
                        "url"
                    ]
                },
                {
                    "column_name": "Phish ID",
                    "column_order": 2,
                    "data_path": "action_result.data.*.phish_id",
                    "data_type": "string",
                    "example_values": [
                        "62771"
                    ]
                },
                {
                    "column_name": "URL",
                    "column_order": 0,
                    "data_path": "action_result.data.*.url",
                    "data_type": "string",
                    "contains": [
                        "url"
                    ],
                    "example_values": [
                        "http://www.splunk.com"
                    ]
                },
                {
                    "column_name": "Valid",
                    "column_order": 1,
                    "data_path": "action_result.data.*.valid",
                    "data_type": "boolean",
                    "example_values": [
                        false,
                        true
                    ]
                },
                {
                    "column_name": "Verified",
                    "column_order": 4,
                    "data_path": "action_result.data.*.verified",
                    "data_type": "boolean",
                    "example_values": [
                        false,
                        true
                    ]
                },
                {
                    "data_path": "action_result.data.*.verified_at",
                    "data_type": "string",
                    "example_values": [
                        "2006-09-01T02:32:23+00:00"
                    ]
                },
                {
                    "data_path": "action_result.summary.In_Database",
                    "data_type": "boolean",
                    "example_values": [
                        false,
                        true
                    ]
                },
                {
                    "data_path": "action_result.summary.Valid",
                    "data_type": "boolean",
                    "example_values": [
                        false,
                        true
                    ]
                },
                {
                    "data_path": "action_result.summary.Verified",
                    "data_type": "boolean",
                    "example_values": [
                        false,
                        true
                    ]
                },
                {
                    "data_path": "action_result.message",
                    "data_type": "string",
                    "example_values": [
                        "In database: True, Verified: False, Valid: False"
                    ]
                },
                {
                    "data_path": "summary.total_objects",
                    "data_type": "numeric",
                    "example_values": [
                        1
                    ]
                },
                {
                    "data_path": "summary.total_objects_successful",
                    "data_type": "numeric",
                    "example_values": [
                        1
                    ]
                }
            ]
        }
    ]
}<|MERGE_RESOLUTION|>--- conflicted
+++ resolved
@@ -7,14 +7,9 @@
     "package_name": "phantom_phishtank",
     "type": "investigative",
     "license": "Copyright (c) 2016-2020 Splunk Inc.",
-<<<<<<< HEAD
-    "main_module": "phishtank_connector.pyc",
-    "app_version": "1.0.21",
-    "connector_version": "1.0.21",
-=======
     "main_module": "phishtank_connector.py",
     "app_version": "2.0.0",
->>>>>>> 23538cd7
+    "connector_version": "2.0.0",
     "utctime_updated": "2019-11-19T01:05:00.000000Z",
     "product_vendor": "OpenDNS",
     "product_name": "PhishTank",
