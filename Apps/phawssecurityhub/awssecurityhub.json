{
    "appid": "67f8edf1-61dc-4916-a017-f0b455eb866e",
    "name": "AWS Security Hub",
    "description": "This app integrates with AWS Security Hub to ingest findings",
    "type": "siem",
    "product_vendor": "AWS",
    "logo": "logo_awssecurityhub.svg",
    "logo_dark": "logo_awssecurityhub_dark.svg",
    "product_name": "Security Hub",
    "product_version_regex": ".*",
    "publisher": "Splunk",
    "license": "Copyright (c) 2016-2021 Splunk Inc.",
    "app_version": "2.2.0",
    "utctime_updated": "2021-04-09T10:17:56.000000Z",
    "package_name": "phantom_awssecurityhub",
    "main_module": "awssecurityhub_connector.py",
    "min_phantom_version": "4.9.39220",
    "python_version": "3",
    "latest_tested_versions": [
        "Cloud API, March 17, 2021"
    ],
    "app_wizard_version": "1.0.0",
    "pip_dependencies": {
        "wheel": [
            {
                "module": "boto3",
                "input_file": "wheels/boto3-1.17.30-py2.py3-none-any.whl"
            },
            {
                "module": "botocore",
                "input_file": "wheels/botocore-1.20.30-py2.py3-none-any.whl"
            },
            {
                "module": "s3transfer",
                "input_file": "wheels/s3transfer-0.3.4-py2.py3-none-any.whl"
            },
            {
                "module": "docutils",
                "input_file": "wheels/docutils-0.16-py2.py3-none-any.whl"
            },
            {
                "module": "jmespath",
                "input_file": "wheels/jmespath-0.10.0-py2.py3-none-any.whl"
            },
            {
                "module": "python_dateutil",
                "input_file": "wheels/python_dateutil-2.8.1-py2.py3-none-any.whl"
            },
            {
                "module": "six",
                "input_file": "wheels/six-1.15.0-py2.py3-none-any.whl"
            },
            {
                "module": "urllib3",
                "input_file": "wheels/urllib3-1.26.4-py2.py3-none-any.whl"
            }
        ]
    },
    "configuration": {
        "access_key": {
            "description": "AWS Access Key",
            "data_type": "password",
            "required": true,
            "order": 0
        },
        "secret_key": {
            "description": "AWS Secret Key",
            "data_type": "password",
            "required": true,
            "order": 1
        },
        "region": {
            "description": "AWS Region",
            "data_type": "string",
            "required": true,
            "value_list": [
                "US East (Ohio)",
                "US East (N. Virginia)",
                "US West (N. California)",
                "US West (Oregon)",
                "Canada (Central)",
                "Asia Pacific (Mumbai)",
                "Asia Pacific (Tokyo)",
                "Asia Pacific (Seoul)",
                "Asia Pacific (Singapore)",
                "Asia Pacific (Sydney)",
                "China (Ningxia)",
                "EU (Frankfurt)",
                "EU (Ireland)",
                "EU (London)",
                "EU (Paris)",
                "South America (Sao Paulo)"
            ],
            "order": 2
        },
        "sqs_url": {
            "description": "SQS URL",
            "data_type": "string",
            "order": 3
        },
        "poll_now_days": {
            "description": "Poll last 'n' days for POLL NOW",
            "data_type": "numeric",
            "required": true,
            "default": 5,
            "order": 4
        },
        "scheduled_poll_days": {
            "description": "Poll last 'n' days for scheduled polling",
            "data_type": "numeric",
            "required": true,
            "default": 15,
            "order": 5
        },
        "use_role": {
            "description": "Use attached role when running Phantom in EC2",
            "data_type": "boolean",
            "default": false,
<<<<<<< HEAD
=======
            "visibility": ["onprem"],
>>>>>>> b4645ad0
            "order": 6
        }
    },
    "actions": [
        {
            "action": "test connectivity",
            "identifier": "test_connectivity",
            "description": "Validate the asset configuration for connectivity using supplied configuration",
            "type": "test",
            "read_only": true,
            "parameters": {},
            "output": [],
            "versions": "EQ(*)"
        },
        {
            "action": "on poll",
            "identifier": "on_poll",
            "description": "Ingest findings from Security Hub",
            "verbose": "This app supports two possible methods for ingesting findings:<ul><li>Directly from Security Hub - To use this method, leave the <b>sqs_url</b> asset configuration field blank.</li><li>Via an SQS Queue - To use this method, add the URL of an SQS queue to the <b>sqs_url</b> asset configuration field. This method will ignore the <b>poll_now_days</b> and <b>scheduled_poll_days</b> asset configuration parameters. Messages will be deleted from the queue after being received.</li></ul>",
            "type": "ingest",
            "read_only": true,
            "parameters": {
                "container_id": {
                    "description": "Container IDs to limit the ingestion to",
                    "data_type": "string",
                    "order": 0
                },
                "start_time": {
                    "description": "Start of the time range, in epoch time (milliseconds)",
                    "data_type": "numeric",
                    "order": 1
                },
                "end_time": {
                    "description": "End of the time range, in epoch time (milliseconds)",
                    "data_type": "numeric",
                    "order": 2
                },
                "container_count": {
                    "description": "Maximum number of container records to query for",
                    "data_type": "numeric",
                    "order": 3
                },
                "artifact_count": {
                    "description": "Maximum number of artifact records to query for",
                    "data_type": "numeric",
                    "order": 4
                },
                "credentials": {
                    "description": "Assumed role credentials",
                    "data_type": "string",
                    "primary": true,
                    "contains": [
                        "aws credentials"
                    ],
                    "order": 5
                }
            },
            "output": [
                {
                    "data_path": "action_result.parameter.credentials",
                    "data_type": "string",
                    "example_values": [
                        "{'AccessKeyId': 'ASIASJL6ZZZZZ3M7QC2J', 'Expiration': '2021-06-07 22:28:04', 'SecretAccessKey': 'ZZZZZAmvLPictcVBPvjJx0d7MRezOuxiLCMZZZZZ', 'SessionToken': 'ZZZZZXIvYXdzEN///////////wEaDFRU0s4AVrw0k0oYICK4ATAzOqzAkg9bHY29lYmP59UvVOHjLufOy4s7SnAzOxGqGIXnukLis4TWNhrJl5R5nYyimrm6K/9d0Cw2SW9gO0ZRjEJHWJ+yY5Qk2QpWctS2BGn4n+G8cD6zEweCCMj+ScI5p8n7YI4wOdvXvOsVMmjV6F09Ujqr1w+NwoKXlglznXGs/7Q1kNZOMiioEhGUyoiHbQb37GCKslDK+oqe0KNaUKQ96YCepaLgMbMquDgdAM8I0TTxUO0o5ILF/gUyLT04R7QlOfktkdh6Qt0atTS+xeKi1hirKRizpJ8jjnxGQIikPRToL2v3ZZZZZZ=='}"
                    ],
                    "contains": [
                        "aws credentials"
                    ]
                }
            ],
            "versions": "EQ(*)"
        },
        {
            "action": "get findings",
            "identifier": "get_findings",
            "description": "Lists and describes Security Hub aggregated findings that are specified by a single filter attribute",
            "verbose": "If none of the filter parameters are provided, all the findings will be fetched controlled by the limit parameter. For the parameters 'resource_ec2_ipv4_addresses' and 'network_source_ipv4', if the user provides comma-separated values and one or more values are incorrect, then those values will be simply ignored and only correct values will be used for further filtering of the findings.",
            "type": "investigate",
            "read_only": true,
            "parameters": {
                "resource_id": {
                    "description": "The canonical identifier for the given resource type",
                    "data_type": "string",
                    "primary": true,
                    "contains": [
                        "aws security hub resource id",
                        "aws arn"
                    ],
                    "order": 0
                },
                "resource_ec2_ipv4_addresses": {
                    "description": "Comma-separated IPv4 addresses associated with the instance",
                    "data_type": "string",
                    "primary": true,
                    "contains": [
                        "aws security hub resource ip"
                    ],
                    "order": 1
                },
                "network_source_ipv4": {
                    "description": "Comma-separated source IPv4 addresses of network-related information about a finding",
                    "data_type": "string",
                    "primary": true,
                    "contains": [
                        "aws security hub network source ip"
                    ],
                    "order": 2
                },
                "network_source_mac": {
                    "description": "The source media access control (MAC) address of network-related information about a finding",
                    "data_type": "string",
                    "primary": true,
                    "contains": [
                        "mac address"
                    ],
                    "order": 3
                },
                "resource_region": {
                    "description": "The canonical AWS external region name where this resource is located",
                    "data_type": "string",
                    "primary": true,
                    "order": 4,
                    "contains": [
                        "aws security hub resource region"
                    ]
                },
                "limit": {
                    "description": "Maximum number of findings to be fetched",
                    "data_type": "numeric",
                    "order": 5
                },
                "is_archived": {
                    "description": "Flag to fetch the archived findings",
                    "data_type": "boolean",
                    "order": 6
                },
                "credentials": {
                    "description": "Assumed role credentials",
                    "data_type": "string",
                    "primary": true,
                    "contains": [
                        "aws credentials"
                    ],
                    "order": 7
                }
            },
            "output": [
                {
                    "data_path": "action_result.parameter.is_archived",
                    "data_type": "boolean",
                    "example_values": [
                        false,
                        true
                    ]
                },
                {
                    "data_path": "action_result.parameter.limit",
                    "data_type": "numeric",
                    "example_values": [
                        150
                    ]
                },
                {
                    "data_path": "action_result.parameter.network_source_ipv4",
                    "data_type": "string",
                    "contains": [
                        "aws security hub network source ip"
                    ]
                },
                {
                    "data_path": "action_result.parameter.network_source_mac",
                    "data_type": "string",
                    "contains": [
                        "mac address"
                    ]
                },
                {
                    "data_path": "action_result.parameter.resource_ec2_ipv4_addresses",
                    "data_type": "string",
                    "example_values": [
                        "12.123.1.1"
                    ],
                    "contains": [
                        "aws security hub resource ip"
                    ]
                },
                {
                    "data_path": "action_result.parameter.resource_id",
                    "data_type": "string",
                    "example_values": [
                        "AWS::IAM::AccessKey:ABCDEFGH123456789",
                        "arn:aws:ec2:us-east-1:123456789012:instance/i-abcdefgh1234567"
                    ],
                    "contains": [
                        "aws security hub resource id",
                        "aws arn"
                    ]
                },
                {
                    "data_path": "action_result.parameter.resource_region",
                    "data_type": "string",
                    "example_values": [
                        "us-east-1"
                    ],
                    "contains": [
                        "aws security hub resource region"
                    ]
                },
                {
                    "data_path": "action_result.data.*.AwsAccountId",
                    "data_type": "string",
                    "example_values": [
                        "ABCDEFGH123456789"
                    ]
                },
                {
                    "data_path": "action_result.data.*.Compliance.Status",
                    "data_type": "string",
                    "example_values": [
                        "WARNING"
                    ]
                },
                {
                    "data_path": "action_result.data.*.Compliance.StatusReasons.*.Description",
                    "data_type": "string",
                    "example_values": [
                        "Unable to describe the supporting AWS Config Rule, Please verify that you have enabled AWS Config."
                    ]
                },
                {
                    "data_path": "action_result.data.*.Compliance.StatusReasons.*.ReasonCode",
                    "data_type": "string",
                    "example_values": [
                        "CONFIG_ACCESS_DENIED"
                    ]
                },
                {
                    "data_path": "action_result.data.*.Confidence",
                    "data_type": "numeric",
                    "example_values": [
                        5
                    ]
                },
                {
                    "data_path": "action_result.data.*.CreatedAt",
                    "data_type": "string",
                    "example_values": [
                        "2019-04-10T11:58:12.766Z"
                    ]
                },
                {
                    "data_path": "action_result.data.*.Description",
                    "data_type": "string",
                    "example_values": [
                        "EC2 instance has an unprotected port which is being probed by a known malicious host"
                    ]
                },
                {
                    "data_path": "action_result.data.*.FirstObservedAt",
                    "data_type": "string",
                    "example_values": [
                        "2019-04-10T11:48:10Z"
                    ]
                },
                {
                    "data_path": "action_result.data.*.GeneratorId",
                    "data_type": "string",
                    "example_values": [
                        "arn:aws:guardduty:us-east-1:123456789012:detector/abcd1234abcd1234abcd1234"
                    ]
                },
                {
                    "data_path": "action_result.data.*.Id",
                    "data_type": "string",
                    "example_values": [
                        "arn:aws:guardduty:us-east-1:1234567890:detector/abcd1234abcd1234abcd1234/finding/abcd1234abcd1234abcd1234"
                    ],
                    "contains": [
                        "aws security hub findings id"
                    ]
                },
                {
                    "data_path": "action_result.data.*.LastObservedAt",
                    "data_type": "string",
                    "example_values": [
                        "2019-04-11T05:50:40Z",
                        "2019-04-11T22:24:14Z"
                    ]
                },
                {
                    "data_path": "action_result.data.*.Network.DestinationDomain",
                    "data_type": "string",
                    "contains": [
                        "domain"
                    ]
                },
                {
                    "data_path": "action_result.data.*.Network.DestinationIpV4",
                    "data_type": "string",
                    "contains": [
                        "ip"
                    ]
                },
                {
                    "data_path": "action_result.data.*.Network.DestinationIpV6",
                    "data_type": "string",
                    "contains": [
                        "ip"
                    ]
                },
                {
                    "data_path": "action_result.data.*.Network.DestinationPort",
                    "data_type": "string",
                    "contains": [
                        "port"
                    ]
                },
                {
                    "data_path": "action_result.data.*.Network.Direction",
                    "data_type": "string",
                    "example_values": [
                        "IN",
                        "OUT"
                    ]
                },
                {
                    "data_path": "action_result.data.*.Network.Protocol",
                    "data_type": "string"
                },
                {
                    "data_path": "action_result.data.*.Network.SourceDomain",
                    "data_type": "string",
                    "contains": [
                        "domain"
                    ]
                },
                {
                    "data_path": "action_result.data.*.Network.SourceIpV4",
                    "data_type": "string",
                    "contains": [
                        "aws security hub network source ip",
                        "ip"
                    ]
                },
                {
                    "data_path": "action_result.data.*.Network.SourceIpV6",
                    "data_type": "string",
                    "contains": [
                        "ip"
                    ]
                },
                {
                    "data_path": "action_result.data.*.Network.SourceMac",
                    "data_type": "string",
                    "contains": [
                        "mac address"
                    ]
                },
                {
                    "data_path": "action_result.data.*.Network.SourcePort",
                    "data_type": "string",
                    "contains": [
                        "port"
                    ]
                },
                {
                    "data_path": "action_result.data.*.NextToken",
                    "data_type": "string",
                    "example_values": [
                        "Long base64 encoded string"
                    ]
                },
                {
                    "data_path": "action_result.data.*.Note.Text",
                    "data_type": "string",
                    "example_values": [
                        "(test - 2019-06-20 09:41:25) test overwrite false\n\n(test - 2019-06-20 09:40:46) true"
                    ]
                },
                {
                    "data_path": "action_result.data.*.Note.UpdatedAt",
                    "data_type": "string",
                    "example_values": [
                        "2019-04-11T08:57:51.917Z",
                        "2019-04-12T10:06:44.134Z"
                    ]
                },
                {
                    "data_path": "action_result.data.*.Note.UpdatedBy",
                    "data_type": "string",
                    "example_values": [
                        "automation-test"
                    ]
                },
                {
                    "data_path": "action_result.data.*.ProductArn",
                    "data_type": "string",
                    "example_values": [
                        "arn:aws:securityhub:us-east-1::product/aws/guardduty"
                    ]
                },
                {
                    "data_path": "action_result.data.*.ProductFields.RecommendationUrl",
                    "data_type": "string",
                    "example_values": [
                        "https://docs.aws.amazon.com/console/securityhub/standards-cis-2.9/remediation"
                    ]
                },
                {
                    "data_path": "action_result.data.*.ProductFields.RelatedAWSResources:0/name",
                    "data_type": "string",
                    "example_values": [
                        "securityhub-vpc-flow-logs-enabled-e8258e90"
                    ]
                },
                {
                    "data_path": "action_result.data.*.ProductFields.RelatedAWSResources:0/type",
                    "data_type": "string",
                    "example_values": [
                        "AWS::Config::ConfigRule"
                    ]
                },
                {
                    "data_path": "action_result.data.*.ProductFields.RuleId",
                    "data_type": "string",
                    "example_values": [
                        "2.9"
                    ]
                },
                {
                    "data_path": "action_result.data.*.ProductFields.StandardsControlArn",
                    "data_type": "string",
                    "example_values": [
                        "arn:aws:securityhub:us-east-1:157568067690:control/cis-aws-foundations-benchmark/v/1.2.0/2.9"
                    ]
                },
                {
                    "data_path": "action_result.data.*.ProductFields.StandardsGuideArn",
                    "data_type": "string",
                    "example_values": [
                        "arn:aws:securityhub:::ruleset/cis-aws-foundations-benchmark/v/1.2.0"
                    ]
                },
                {
                    "data_path": "action_result.data.*.ProductFields.StandardsGuideSubscriptionArn",
                    "data_type": "string",
                    "example_values": [
                        "arn:aws:securityhub:us-east-1:157568067690:subscription/cis-aws-foundations-benchmark/v/1.2.0"
                    ]
                },
                {
                    "data_path": "action_result.data.*.ProductFields.action/actionType",
                    "data_type": "string",
                    "example_values": [
                        "PORT_PROBE"
                    ]
                },
                {
                    "data_path": "action_result.data.*.ProductFields.action/awsApiCallAction/api",
                    "data_type": "string",
                    "example_values": [
                        "DescribeAlarms"
                    ]
                },
                {
                    "data_path": "action_result.data.*.ProductFields.action/awsApiCallAction/callerType",
                    "data_type": "string",
                    "example_values": [
                        "remote IP"
                    ]
                },
                {
                    "data_path": "action_result.data.*.ProductFields.action/awsApiCallAction/remoteIpDetails/city/cityName",
                    "data_type": "string",
                    "example_values": [
                        "cityName"
                    ]
                },
                {
                    "data_path": "action_result.data.*.ProductFields.action/awsApiCallAction/remoteIpDetails/country/countryName",
                    "data_type": "string",
                    "example_values": [
                        "CountryName"
                    ]
                },
                {
                    "data_path": "action_result.data.*.ProductFields.action/awsApiCallAction/remoteIpDetails/geoLocation/isp",
                    "data_type": "string",
                    "example_values": [
                        "Test"
                    ]
                },
                {
                    "data_path": "action_result.data.*.ProductFields.action/awsApiCallAction/remoteIpDetails/geoLocation/lat",
                    "data_type": "string",
                    "example_values": [
                        "37.000"
                    ]
                },
                {
                    "data_path": "action_result.data.*.ProductFields.action/awsApiCallAction/remoteIpDetails/geoLocation/lon",
                    "data_type": "string",
                    "example_values": [
                        "37.000"
                    ]
                },
                {
                    "data_path": "action_result.data.*.ProductFields.action/awsApiCallAction/remoteIpDetails/ipAddressV4",
                    "data_type": "string",
                    "example_values": [
                        "123.123.1.1"
                    ],
                    "contains": [
                        "ip"
                    ]
                },
                {
                    "data_path": "action_result.data.*.ProductFields.action/awsApiCallAction/remoteIpDetails/organization/asn",
                    "data_type": "string",
                    "example_values": [
                        "123456"
                    ]
                },
                {
                    "data_path": "action_result.data.*.ProductFields.action/awsApiCallAction/remoteIpDetails/organization/asnOrg",
                    "data_type": "string",
                    "example_values": [
                        "Test Inc."
                    ]
                },
                {
                    "data_path": "action_result.data.*.ProductFields.action/awsApiCallAction/remoteIpDetails/organization/org",
                    "data_type": "string",
                    "example_values": [
                        "Test"
                    ]
                },
                {
                    "data_path": "action_result.data.*.ProductFields.action/awsApiCallAction/serviceName",
                    "data_type": "string",
                    "example_values": [
                        "monitoring.amazonaws.com"
                    ]
                },
                {
                    "data_path": "action_result.data.*.ProductFields.action/networkConnectionAction/blocked",
                    "data_type": "string",
                    "example_values": [
                        "false"
                    ]
                },
                {
                    "data_path": "action_result.data.*.ProductFields.action/networkConnectionAction/connectionDirection",
                    "data_type": "string",
                    "example_values": [
                        "INBOUND"
                    ]
                },
                {
                    "data_path": "action_result.data.*.ProductFields.action/networkConnectionAction/localPortDetails/port",
                    "data_type": "string",
                    "example_values": [
                        "11"
                    ]
                },
                {
                    "data_path": "action_result.data.*.ProductFields.action/networkConnectionAction/localPortDetails/portName",
                    "data_type": "string",
                    "example_values": [
                        "SSH"
                    ]
                },
                {
                    "data_path": "action_result.data.*.ProductFields.action/networkConnectionAction/protocol",
                    "data_type": "string",
                    "example_values": [
                        "TCP"
                    ]
                },
                {
                    "data_path": "action_result.data.*.ProductFields.action/networkConnectionAction/remoteIpDetails/city/cityName",
                    "data_type": "string",
                    "example_values": [
                        "cityName"
                    ]
                },
                {
                    "data_path": "action_result.data.*.ProductFields.action/networkConnectionAction/remoteIpDetails/country/countryName",
                    "data_type": "string",
                    "example_values": [
                        "countryName"
                    ]
                },
                {
                    "data_path": "action_result.data.*.ProductFields.action/networkConnectionAction/remoteIpDetails/geoLocation/lat",
                    "data_type": "string",
                    "example_values": [
                        "37.0000"
                    ]
                },
                {
                    "data_path": "action_result.data.*.ProductFields.action/networkConnectionAction/remoteIpDetails/geoLocation/lon",
                    "data_type": "string",
                    "example_values": [
                        "37.0000"
                    ]
                },
                {
                    "data_path": "action_result.data.*.ProductFields.action/networkConnectionAction/remoteIpDetails/ipAddressV4",
                    "data_type": "string",
                    "example_values": [
                        "12.12.123.123"
                    ],
                    "contains": [
                        "ip"
                    ]
                },
                {
                    "data_path": "action_result.data.*.ProductFields.action/networkConnectionAction/remoteIpDetails/organization/asn",
                    "data_type": "string",
                    "example_values": [
                        "1234"
                    ]
                },
                {
                    "data_path": "action_result.data.*.ProductFields.action/networkConnectionAction/remoteIpDetails/organization/asnOrg",
                    "data_type": "string",
                    "example_values": [
                        "test"
                    ]
                },
                {
                    "data_path": "action_result.data.*.ProductFields.action/networkConnectionAction/remoteIpDetails/organization/isp",
                    "data_type": "string",
                    "example_values": [
                        "test"
                    ]
                },
                {
                    "data_path": "action_result.data.*.ProductFields.action/networkConnectionAction/remoteIpDetails/organization/org",
                    "data_type": "string",
                    "example_values": [
                        "test"
                    ]
                },
                {
                    "data_path": "action_result.data.*.ProductFields.action/networkConnectionAction/remotePortDetails/port",
                    "data_type": "string",
                    "example_values": [
                        "12345"
                    ]
                },
                {
                    "data_path": "action_result.data.*.ProductFields.action/networkConnectionAction/remotePortDetails/portName",
                    "data_type": "string",
                    "example_values": [
                        "Unknown"
                    ]
                },
                {
                    "data_path": "action_result.data.*.ProductFields.action/portProbeAction/blocked",
                    "data_type": "string",
                    "example_values": [
                        "false"
                    ]
                },
                {
                    "data_path": "action_result.data.*.ProductFields.action/portProbeAction/portProbeDetails:0/localPortDetails/port",
                    "data_type": "string",
                    "example_values": [
                        "11"
                    ]
                },
                {
                    "data_path": "action_result.data.*.ProductFields.action/portProbeAction/portProbeDetails:0/localPortDetails/portName",
                    "data_type": "string",
                    "example_values": [
                        "SSH"
                    ]
                },
                {
                    "data_path": "action_result.data.*.ProductFields.action/portProbeAction/portProbeDetails:0/remoteIpDetails/city/cityName",
                    "data_type": "string",
                    "example_values": [
                        "cityName"
                    ]
                },
                {
                    "data_path": "action_result.data.*.ProductFields.action/portProbeAction/portProbeDetails:0/remoteIpDetails/country/countryName",
                    "data_type": "string",
                    "example_values": [
                        "countryName"
                    ]
                },
                {
                    "data_path": "action_result.data.*.ProductFields.action/portProbeAction/portProbeDetails:0/remoteIpDetails/geoLocation/lat",
                    "data_type": "string",
                    "example_values": [
                        "9",
                        "3333.943392"
                    ]
                },
                {
                    "data_path": "action_result.data.*.ProductFields.action/portProbeAction/portProbeDetails:0/remoteIpDetails/geoLocation/lon",
                    "data_type": "string",
                    "example_values": [
                        "-80",
                        "1318.243958"
                    ]
                },
                {
                    "data_path": "action_result.data.*.ProductFields.action/portProbeAction/portProbeDetails:0/remoteIpDetails/ipAddressV4",
                    "data_type": "string",
                    "example_values": [
                        "123.12.1.1"
                    ],
                    "contains": [
                        "ip"
                    ]
                },
                {
                    "data_path": "action_result.data.*.ProductFields.action/portProbeAction/portProbeDetails:0/remoteIpDetails/organization/asn",
                    "data_type": "string",
                    "example_values": [
                        "12345"
                    ]
                },
                {
                    "data_path": "action_result.data.*.ProductFields.action/portProbeAction/portProbeDetails:0/remoteIpDetails/organization/asnOrg",
                    "data_type": "string",
                    "example_values": [
                        "Test B.v."
                    ]
                },
                {
                    "data_path": "action_result.data.*.ProductFields.action/portProbeAction/portProbeDetails:0/remoteIpDetails/organization/isp",
                    "data_type": "string",
                    "example_values": [
                        "Test S.A.",
                        "Test Mobile Place"
                    ]
                },
                {
                    "data_path": "action_result.data.*.ProductFields.action/portProbeAction/portProbeDetails:0/remoteIpDetails/organization/org",
                    "data_type": "string",
                    "example_values": [
                        "Test S.A.",
                        "Test Mobile"
                    ]
                },
                {
                    "data_path": "action_result.data.*.ProductFields.action/portProbeAction/portProbeDetails:1/localPortDetails/port",
                    "data_type": "string",
                    "example_values": [
                        "11"
                    ]
                },
                {
                    "data_path": "action_result.data.*.ProductFields.action/portProbeAction/portProbeDetails:1/localPortDetails/portName",
                    "data_type": "string",
                    "example_values": [
                        "SSH"
                    ]
                },
                {
                    "data_path": "action_result.data.*.ProductFields.action/portProbeAction/portProbeDetails:1/remoteIpDetails/city/cityName",
                    "data_type": "string",
                    "example_values": [
                        "cityName"
                    ]
                },
                {
                    "data_path": "action_result.data.*.ProductFields.action/portProbeAction/portProbeDetails:1/remoteIpDetails/country/countryName",
                    "data_type": "string",
                    "example_values": [
                        "countryName"
                    ]
                },
                {
                    "data_path": "action_result.data.*.ProductFields.action/portProbeAction/portProbeDetails:1/remoteIpDetails/geoLocation/lat",
                    "data_type": "string",
                    "example_values": [
                        "9"
                    ]
                },
                {
                    "data_path": "action_result.data.*.ProductFields.action/portProbeAction/portProbeDetails:1/remoteIpDetails/geoLocation/lon",
                    "data_type": "string",
                    "example_values": [
                        "-80"
                    ]
                },
                {
                    "data_path": "action_result.data.*.ProductFields.action/portProbeAction/portProbeDetails:1/remoteIpDetails/ipAddressV4",
                    "data_type": "string",
                    "example_values": [
                        "123.12.1.1"
                    ],
                    "contains": [
                        "ip"
                    ]
                },
                {
                    "data_path": "action_result.data.*.ProductFields.action/portProbeAction/portProbeDetails:1/remoteIpDetails/organization/asn",
                    "data_type": "string",
                    "example_values": [
                        "12345"
                    ]
                },
                {
                    "data_path": "action_result.data.*.ProductFields.action/portProbeAction/portProbeDetails:1/remoteIpDetails/organization/asnOrg",
                    "data_type": "string",
                    "example_values": [
                        "Test B.v."
                    ]
                },
                {
                    "data_path": "action_result.data.*.ProductFields.action/portProbeAction/portProbeDetails:1/remoteIpDetails/organization/isp",
                    "data_type": "string",
                    "example_values": [
                        "Test S.A."
                    ]
                },
                {
                    "data_path": "action_result.data.*.ProductFields.action/portProbeAction/portProbeDetails:1/remoteIpDetails/organization/org",
                    "data_type": "string",
                    "example_values": [
                        "Test S.A."
                    ]
                },
                {
                    "data_path": "action_result.data.*.ProductFields.action/portProbeAction/portProbeDetails:2/localPortDetails/port",
                    "data_type": "string",
                    "example_values": [
                        "11"
                    ]
                },
                {
                    "data_path": "action_result.data.*.ProductFields.action/portProbeAction/portProbeDetails:2/localPortDetails/portName",
                    "data_type": "string",
                    "example_values": [
                        "SSH"
                    ]
                },
                {
                    "data_path": "action_result.data.*.ProductFields.action/portProbeAction/portProbeDetails:2/remoteIpDetails/city/cityName",
                    "data_type": "string",
                    "example_values": [
                        "cityname"
                    ]
                },
                {
                    "data_path": "action_result.data.*.ProductFields.action/portProbeAction/portProbeDetails:2/remoteIpDetails/country/countryName",
                    "data_type": "string",
                    "example_values": [
                        "countryName"
                    ]
                },
                {
                    "data_path": "action_result.data.*.ProductFields.action/portProbeAction/portProbeDetails:2/remoteIpDetails/geoLocation/lat",
                    "data_type": "string",
                    "example_values": [
                        "9"
                    ]
                },
                {
                    "data_path": "action_result.data.*.ProductFields.action/portProbeAction/portProbeDetails:2/remoteIpDetails/geoLocation/lon",
                    "data_type": "string",
                    "example_values": [
                        "-80"
                    ]
                },
                {
                    "data_path": "action_result.data.*.ProductFields.action/portProbeAction/portProbeDetails:2/remoteIpDetails/ipAddressV4",
                    "data_type": "string",
                    "example_values": [
                        "123.12.1.1"
                    ],
                    "contains": [
                        "ip"
                    ]
                },
                {
                    "data_path": "action_result.data.*.ProductFields.action/portProbeAction/portProbeDetails:2/remoteIpDetails/organization/asn",
                    "data_type": "string",
                    "example_values": [
                        "12345"
                    ]
                },
                {
                    "data_path": "action_result.data.*.ProductFields.action/portProbeAction/portProbeDetails:2/remoteIpDetails/organization/asnOrg",
                    "data_type": "string",
                    "example_values": [
                        "Test B.v."
                    ]
                },
                {
                    "data_path": "action_result.data.*.ProductFields.action/portProbeAction/portProbeDetails:2/remoteIpDetails/organization/isp",
                    "data_type": "string",
                    "example_values": [
                        "Test S.A."
                    ]
                },
                {
                    "data_path": "action_result.data.*.ProductFields.action/portProbeAction/portProbeDetails:2/remoteIpDetails/organization/org",
                    "data_type": "string",
                    "example_values": [
                        "Test S.A."
                    ]
                },
                {
                    "data_path": "action_result.data.*.ProductFields.additionalInfo",
                    "data_type": "string",
                    "example_values": [
                        "{\"threatName\":\"Scanner\",\"threatListName\":\"ThreatListName\"}"
                    ]
                },
                {
                    "data_path": "action_result.data.*.ProductFields.archived",
                    "data_type": "string",
                    "example_values": [
                        "false"
                    ]
                },
                {
                    "data_path": "action_result.data.*.ProductFields.attributes/ACL",
                    "data_type": "string",
                    "example_values": [
                        "acl-b68b09d0"
                    ]
                },
                {
                    "data_path": "action_result.data.*.ProductFields.attributes/ENI",
                    "data_type": "string",
                    "example_values": [
                        "eni-0e16d09e9d9720222"
                    ]
                },
                {
                    "data_path": "action_result.data.*.ProductFields.attributes/IGW",
                    "data_type": "string",
                    "example_values": [
                        "igw-35109f52"
                    ]
                },
                {
                    "data_path": "action_result.data.*.ProductFields.attributes/INSTANCE_ID",
                    "data_type": "string",
                    "example_values": [
                        "i-0af916767974b7daf"
                    ]
                },
                {
                    "data_path": "action_result.data.*.ProductFields.attributes/PORT",
                    "data_type": "string",
                    "example_values": [
                        "80"
                    ]
                },
                {
                    "data_path": "action_result.data.*.ProductFields.attributes/PORT_GROUP_NAME",
                    "data_type": "string",
                    "example_values": [
                        "HTTP"
                    ]
                },
                {
                    "data_path": "action_result.data.*.ProductFields.attributes/PROTOCOL",
                    "data_type": "string",
                    "example_values": [
                        "TCP"
                    ]
                },
                {
                    "data_path": "action_result.data.*.ProductFields.attributes/REACHABILITY_TYPE",
                    "data_type": "string",
                    "example_values": [
                        "Internet"
                    ]
                },
                {
                    "data_path": "action_result.data.*.ProductFields.attributes/RULE_TYPE",
                    "data_type": "string",
                    "example_values": [
                        "RecognizedPortNoAgent"
                    ]
                },
                {
                    "data_path": "action_result.data.*.ProductFields.attributes/SECURITY_GROUP",
                    "data_type": "string",
                    "example_values": [
                        "sg-082e3689120474d29"
                    ]
                },
                {
                    "data_path": "action_result.data.*.ProductFields.attributes/TCP_PORTS",
                    "data_type": "string",
                    "example_values": [
                        "[[22 - 22], [80 - 80], [443 - 443], [8000 - 8000], [9999 - 9999]]"
                    ]
                },
                {
                    "data_path": "action_result.data.*.ProductFields.attributes/UDP_PORTS",
                    "data_type": "string",
                    "example_values": [
                        "[]"
                    ]
                },
                {
                    "data_path": "action_result.data.*.ProductFields.attributes/VPC",
                    "data_type": "string",
                    "example_values": [
                        "vpc-b962a3df"
                    ]
                },
                {
                    "data_path": "action_result.data.*.ProductFields.attributes:0/key",
                    "data_type": "string",
                    "example_values": [
                        "UDP_PORTS"
                    ]
                },
                {
                    "data_path": "action_result.data.*.ProductFields.attributes:0/value",
                    "data_type": "string",
                    "example_values": [
                        "[]"
                    ]
                },
                {
                    "data_path": "action_result.data.*.ProductFields.attributes:1/key",
                    "data_type": "string",
                    "example_values": [
                        "ENI"
                    ]
                },
                {
                    "data_path": "action_result.data.*.ProductFields.attributes:1/value",
                    "data_type": "string",
                    "example_values": [
                        "eni-12345abcdfe123"
                    ]
                },
                {
                    "data_path": "action_result.data.*.ProductFields.attributes:10/key",
                    "data_type": "string",
                    "example_values": [
                        "INSTANCE_ID"
                    ]
                },
                {
                    "data_path": "action_result.data.*.ProductFields.attributes:10/value",
                    "data_type": "string",
                    "example_values": [
                        "i-12345abcdfe123"
                    ]
                },
                {
                    "data_path": "action_result.data.*.ProductFields.attributes:2/key",
                    "data_type": "string",
                    "example_values": [
                        "RULE_TYPE"
                    ]
                },
                {
                    "data_path": "action_result.data.*.ProductFields.attributes:2/value",
                    "data_type": "string",
                    "example_values": [
                        "NetworkExposure"
                    ]
                },
                {
                    "data_path": "action_result.data.*.ProductFields.attributes:3/key",
                    "data_type": "string",
                    "example_values": [
                        "PROTOCOL"
                    ]
                },
                {
                    "data_path": "action_result.data.*.ProductFields.attributes:3/value",
                    "data_type": "string",
                    "example_values": [
                        "TCP"
                    ]
                },
                {
                    "data_path": "action_result.data.*.ProductFields.attributes:4/key",
                    "data_type": "string",
                    "example_values": [
                        "IGW"
                    ]
                },
                {
                    "data_path": "action_result.data.*.ProductFields.attributes:4/value",
                    "data_type": "string",
                    "example_values": [
                        "igw-12345abcdfe123"
                    ]
                },
                {
                    "data_path": "action_result.data.*.ProductFields.attributes:5/key",
                    "data_type": "string",
                    "example_values": [
                        "VPC"
                    ]
                },
                {
                    "data_path": "action_result.data.*.ProductFields.attributes:5/value",
                    "data_type": "string",
                    "example_values": [
                        "vpc-12345abcdf"
                    ]
                },
                {
                    "data_path": "action_result.data.*.ProductFields.attributes:6/key",
                    "data_type": "string",
                    "example_values": [
                        "SECURITY_GROUP"
                    ]
                },
                {
                    "data_path": "action_result.data.*.ProductFields.attributes:6/value",
                    "data_type": "string",
                    "example_values": [
                        "sg-12345abcdfe123"
                    ]
                },
                {
                    "data_path": "action_result.data.*.ProductFields.attributes:7/key",
                    "data_type": "string",
                    "example_values": [
                        "REACHABILITY_TYPE"
                    ]
                },
                {
                    "data_path": "action_result.data.*.ProductFields.attributes:7/value",
                    "data_type": "string",
                    "example_values": [
                        "Internet"
                    ]
                },
                {
                    "data_path": "action_result.data.*.ProductFields.attributes:8/key",
                    "data_type": "string",
                    "example_values": [
                        "ACL"
                    ]
                },
                {
                    "data_path": "action_result.data.*.ProductFields.attributes:8/value",
                    "data_type": "string",
                    "example_values": [
                        "acl-12345abcdfe123"
                    ]
                },
                {
                    "data_path": "action_result.data.*.ProductFields.attributes:9/key",
                    "data_type": "string",
                    "example_values": [
                        "TCP_PORTS"
                    ]
                },
                {
                    "data_path": "action_result.data.*.ProductFields.attributes:9/value",
                    "data_type": "string",
                    "example_values": [
                        "[[22 - 22]]"
                    ]
                },
                {
                    "data_path": "action_result.data.*.ProductFields.aws/guardduty/service/action/actionType",
                    "data_type": "string",
                    "example_values": [
                        "AWS_API_CALL"
                    ]
                },
                {
                    "data_path": "action_result.data.*.ProductFields.aws/guardduty/service/action/awsApiCallAction/affectedResources",
                    "data_type": "string"
                },
                {
                    "data_path": "action_result.data.*.ProductFields.aws/guardduty/service/action/awsApiCallAction/affectedResources/AWS::CloudTrail::Trail",
                    "data_type": "string",
                    "example_values": [
                        "GeneratedFindingCloudTrailName"
                    ]
                },
                {
                    "data_path": "action_result.data.*.ProductFields.aws/guardduty/service/action/awsApiCallAction/affectedResources/AWS::EC2::Instance",
                    "data_type": "string",
                    "example_values": [
                        "i-99999999"
                    ]
                },
                {
                    "data_path": "action_result.data.*.ProductFields.aws/guardduty/service/action/awsApiCallAction/affectedResources/AWS::IAM::Role",
                    "data_type": "string",
                    "example_values": [
                        "GeneratedFindingIAMRole"
                    ]
                },
                {
                    "data_path": "action_result.data.*.ProductFields.aws/guardduty/service/action/awsApiCallAction/affectedResources/AWS::IAM::User",
                    "data_type": "string",
                    "example_values": [
                        "GeneratedFindingIAMUser"
                    ]
                },
                {
                    "data_path": "action_result.data.*.ProductFields.aws/guardduty/service/action/awsApiCallAction/affectedResources/AWS::S3::Bucket",
                    "data_type": "string",
                    "example_values": [
                        "ssm-phantomapp"
                    ]
                },
                {
                    "data_path": "action_result.data.*.ProductFields.aws/guardduty/service/action/awsApiCallAction/api",
                    "data_type": "string",
                    "example_values": [
                        "DescribeNetworkInterfaces"
                    ]
                },
                {
                    "data_path": "action_result.data.*.ProductFields.aws/guardduty/service/action/awsApiCallAction/callerType",
                    "data_type": "string",
                    "example_valus": [
                        "Remote IP"
                    ]
                },
                {
                    "data_path": "action_result.data.*.ProductFields.aws/guardduty/service/action/awsApiCallAction/errorCode",
                    "data_type": "string",
                    "example_values": [
                        "NoSuchEntityException"
                    ]
                },
                {
                    "data_path": "action_result.data.*.ProductFields.aws/guardduty/service/action/awsApiCallAction/remoteIpDetails/city",
                    "data_type": "string"
                },
                {
                    "data_path": "action_result.data.*.ProductFields.aws/guardduty/service/action/awsApiCallAction/remoteIpDetails/city/cityName",
                    "data_type": "string",
                    "example_values": [
                        "Ashburn"
                    ]
                },
                {
                    "data_path": "action_result.data.*.ProductFields.aws/guardduty/service/action/awsApiCallAction/remoteIpDetails/country/countryName",
                    "data_type": "string",
                    "example_values": [
                        "United States"
                    ]
                },
                {
                    "data_path": "action_result.data.*.ProductFields.aws/guardduty/service/action/awsApiCallAction/remoteIpDetails/geoLocation/lat",
                    "data_type": "string",
                    "example_values": [
                        "39.0481"
                    ]
                },
                {
                    "data_path": "action_result.data.*.ProductFields.aws/guardduty/service/action/awsApiCallAction/remoteIpDetails/geoLocation/lon",
                    "data_type": "string",
                    "example_values": [
                        "-77.4728"
                    ]
                },
                {
                    "data_path": "action_result.data.*.ProductFields.aws/guardduty/service/action/awsApiCallAction/remoteIpDetails/ipAddressV4",
                    "data_type": "string",
                    "example_values": [
                        "3.238.239.205"
                    ]
                },
                {
                    "data_path": "action_result.data.*.ProductFields.aws/guardduty/service/action/awsApiCallAction/remoteIpDetails/organization/asn",
                    "data_type": "string",
                    "example_values": [
                        "14618"
                    ]
                },
                {
                    "data_path": "action_result.data.*.ProductFields.aws/guardduty/service/action/awsApiCallAction/remoteIpDetails/organization/asnOrg",
                    "data_type": "string",
                    "example_values": [
                        "AMAZON-AES"
                    ]
                },
                {
                    "data_path": "action_result.data.*.ProductFields.aws/guardduty/service/action/awsApiCallAction/remoteIpDetails/organization/isp",
                    "data_type": "string",
                    "example_values": [
                        "Amazon.com"
                    ]
                },
                {
                    "data_path": "action_result.data.*.ProductFields.aws/guardduty/service/action/awsApiCallAction/remoteIpDetails/organization/org",
                    "data_type": "string",
                    "example_values": [
                        "Amazon.com"
                    ]
                },
                {
                    "data_path": "action_result.data.*.ProductFields.aws/guardduty/service/action/awsApiCallAction/serviceName",
                    "data_type": "string",
                    "example_values": [
                        "ec2.amazonaws.com"
                    ]
                },
                {
                    "data_path": "action_result.data.*.ProductFields.aws/guardduty/service/action/dnsRequestAction/blocked",
                    "data_type": "string",
                    "example_values": [
                        "true"
                    ]
                },
                {
                    "data_path": "action_result.data.*.ProductFields.aws/guardduty/service/action/dnsRequestAction/domain",
                    "data_type": "string",
                    "example_values": [
                        "GeneratedFindingDomainName"
                    ]
                },
                {
                    "data_path": "action_result.data.*.ProductFields.aws/guardduty/service/action/dnsRequestAction/protocol",
                    "data_type": "string",
                    "example_values": [
                        "UDP"
                    ]
                },
                {
                    "data_path": "action_result.data.*.ProductFields.aws/guardduty/service/action/networkConnectionAction/blocked",
                    "data_type": "string",
                    "example_values": [
                        "false"
                    ]
                },
                {
                    "data_path": "action_result.data.*.ProductFields.aws/guardduty/service/action/networkConnectionAction/connectionDirection",
                    "data_type": "string",
                    "example_values": [
                        "INBOUND"
                    ]
                },
                {
                    "data_path": "action_result.data.*.ProductFields.aws/guardduty/service/action/networkConnectionAction/localIpDetails/ipAddressV4",
                    "data_type": "string",
                    "example_values": [
                        "172.31.48.171"
                    ]
                },
                {
                    "data_path": "action_result.data.*.ProductFields.aws/guardduty/service/action/networkConnectionAction/localPortDetails/port",
                    "data_type": "string",
                    "example_values": [
                        "22"
                    ]
                },
                {
                    "data_path": "action_result.data.*.ProductFields.aws/guardduty/service/action/networkConnectionAction/localPortDetails/portName",
                    "data_type": "string",
                    "example_values": [
                        "SSH"
                    ]
                },
                {
                    "data_path": "action_result.data.*.ProductFields.aws/guardduty/service/action/networkConnectionAction/protocol",
                    "data_type": "string",
                    "example_values": [
                        "TCP"
                    ]
                },
                {
                    "data_path": "action_result.data.*.ProductFields.aws/guardduty/service/action/networkConnectionAction/remoteIpDetails/city/cityName",
                    "data_type": "string",
                    "example_values": [
                        "Montreal"
                    ]
                },
                {
                    "data_path": "action_result.data.*.ProductFields.aws/guardduty/service/action/networkConnectionAction/remoteIpDetails/country/countryName",
                    "data_type": "string",
                    "example_values": [
                        "Canada"
                    ]
                },
                {
                    "data_path": "action_result.data.*.ProductFields.aws/guardduty/service/action/networkConnectionAction/remoteIpDetails/geoLocation/lat",
                    "data_type": "string",
                    "example_values": [
                        "45.5072"
                    ]
                },
                {
                    "data_path": "action_result.data.*.ProductFields.aws/guardduty/service/action/networkConnectionAction/remoteIpDetails/geoLocation/lon",
                    "data_type": "string",
                    "example_values": [
                        "-73.6498"
                    ]
                },
                {
                    "data_path": "action_result.data.*.ProductFields.aws/guardduty/service/action/networkConnectionAction/remoteIpDetails/ipAddressV4",
                    "data_type": "string",
                    "example_values": [
                        "24.200.121.125"
                    ]
                },
                {
                    "data_path": "action_result.data.*.ProductFields.aws/guardduty/service/action/networkConnectionAction/remoteIpDetails/organization/asn",
                    "data_type": "string",
                    "example_values": [
                        "5769"
                    ]
                },
                {
                    "data_path": "action_result.data.*.ProductFields.aws/guardduty/service/action/networkConnectionAction/remoteIpDetails/organization/asnOrg",
                    "data_type": "string",
                    "example_values": [
                        "VIDEOTRON"
                    ]
                },
                {
                    "data_path": "action_result.data.*.ProductFields.aws/guardduty/service/action/networkConnectionAction/remoteIpDetails/organization/isp",
                    "data_type": "string",
                    "example_values": [
                        "Videotron Ltee"
                    ]
                },
                {
                    "data_path": "action_result.data.*.ProductFields.aws/guardduty/service/action/networkConnectionAction/remoteIpDetails/organization/org",
                    "data_type": "string",
                    "example_values": [
                        "Videotron Ltee"
                    ]
                },
                {
                    "data_path": "action_result.data.*.ProductFields.aws/guardduty/service/action/networkConnectionAction/remotePortDetails/port",
                    "data_type": "string",
                    "example_values": [
                        "40455"
                    ]
                },
                {
                    "data_path": "action_result.data.*.ProductFields.aws/guardduty/service/action/networkConnectionAction/remotePortDetails/portName",
                    "data_type": "string",
                    "example_values": [
                        "Unknown"
                    ]
                },
                {
                    "data_path": "action_result.data.*.ProductFields.aws/guardduty/service/action/portProbeAction/blocked",
                    "data_type": "string",
                    "example_values": [
                        "false"
                    ]
                },
                {
                    "data_path": "action_result.data.*.ProductFields.aws/guardduty/service/action/portProbeAction/portProbeDetails.0_/localIpDetails/ipAddressV4",
                    "data_type": "string",
                    "example_values": [
                        "10.0.0.23"
                    ]
                },
                {
                    "data_path": "action_result.data.*.ProductFields.aws/guardduty/service/action/portProbeAction/portProbeDetails.0_/localPortDetails/port",
                    "data_type": "string",
                    "example_values": [
                        "9999"
                    ]
                },
                {
                    "data_path": "action_result.data.*.ProductFields.aws/guardduty/service/action/portProbeAction/portProbeDetails.0_/localPortDetails/portName",
                    "data_type": "string",
                    "example_values": [
                        "Unknown"
                    ]
                },
                {
                    "data_path": "action_result.data.*.ProductFields.aws/guardduty/service/action/portProbeAction/portProbeDetails.0_/remoteIpDetails/city/cityName",
                    "data_type": "string",
                    "example_values": [
                        "St Petersburg"
                    ]
                },
                {
                    "data_path": "action_result.data.*.ProductFields.aws/guardduty/service/action/portProbeAction/portProbeDetails.0_/remoteIpDetails/country/countryName",
                    "data_type": "string",
                    "example_values": [
                        "Russia"
                    ]
                },
                {
                    "data_path": "action_result.data.*.ProductFields.aws/guardduty/service/action/portProbeAction/portProbeDetails.0_/remoteIpDetails/geoLocation/lat",
                    "data_type": "string",
                    "example_values": [
                        "59.909"
                    ]
                },
                {
                    "data_path": "action_result.data.*.ProductFields.aws/guardduty/service/action/portProbeAction/portProbeDetails.0_/remoteIpDetails/geoLocation/lon",
                    "data_type": "string",
                    "example_values": [
                        "30.295"
                    ]
                },
                {
                    "data_path": "action_result.data.*.ProductFields.aws/guardduty/service/action/portProbeAction/portProbeDetails.0_/remoteIpDetails/ipAddressV4",
                    "data_type": "string",
                    "example_values": [
                        "45.155.205.225"
                    ]
                },
                {
                    "data_path": "action_result.data.*.ProductFields.aws/guardduty/service/action/portProbeAction/portProbeDetails.0_/remoteIpDetails/organization/asn",
                    "data_type": "string",
                    "example_values": [
                        "49505"
                    ]
                },
                {
                    "data_path": "action_result.data.*.ProductFields.aws/guardduty/service/action/portProbeAction/portProbeDetails.0_/remoteIpDetails/organization/asnOrg",
                    "data_type": "string",
                    "example_values": [
                        "OOO Network of data-centers Selectel"
                    ]
                },
                {
                    "data_path": "action_result.data.*.ProductFields.aws/guardduty/service/action/portProbeAction/portProbeDetails.0_/remoteIpDetails/organization/isp",
                    "data_type": "string",
                    "example_values": [
                        "3NT Solutions LLP"
                    ]
                },
                {
                    "data_path": "action_result.data.*.ProductFields.aws/guardduty/service/action/portProbeAction/portProbeDetails.0_/remoteIpDetails/organization/org",
                    "data_type": "string",
                    "example_values": [
                        "3NT Solutions LLP"
                    ]
                },
                {
                    "data_path": "action_result.data.*.ProductFields.aws/guardduty/service/action/portProbeAction/portProbeDetails.1_/localIpDetails/ipAddressV4",
                    "data_type": "string",
                    "example_values": [
                        "10.0.0.23"
                    ]
                },
                {
                    "data_path": "action_result.data.*.ProductFields.aws/guardduty/service/action/portProbeAction/portProbeDetails.1_/localPortDetails/port",
                    "data_type": "string",
                    "example_values": [
                        "443"
                    ]
                },
                {
                    "data_path": "action_result.data.*.ProductFields.aws/guardduty/service/action/portProbeAction/portProbeDetails.1_/localPortDetails/portName",
                    "data_type": "string",
                    "example_values": [
                        "HTTPS"
                    ]
                },
                {
                    "data_path": "action_result.data.*.ProductFields.aws/guardduty/service/action/portProbeAction/portProbeDetails.1_/remoteIpDetails/city/cityName",
                    "data_type": "string",
                    "example_values": [
                        "GeneratedFindingCityName2"
                    ]
                },
                {
                    "data_path": "action_result.data.*.ProductFields.aws/guardduty/service/action/portProbeAction/portProbeDetails.1_/remoteIpDetails/country/countryName",
                    "data_type": "string",
                    "example_values": [
                        "GeneratedFindingCountryName2"
                    ]
                },
                {
                    "data_path": "action_result.data.*.ProductFields.aws/guardduty/service/action/portProbeAction/portProbeDetails.1_/remoteIpDetails/geoLocation/lat",
                    "data_type": "string",
                    "example_values": [
                        "0"
                    ]
                },
                {
                    "data_path": "action_result.data.*.ProductFields.aws/guardduty/service/action/portProbeAction/portProbeDetails.1_/remoteIpDetails/geoLocation/lon",
                    "data_type": "string",
                    "example_values": [
                        "0"
                    ]
                },
                {
                    "data_path": "action_result.data.*.ProductFields.aws/guardduty/service/action/portProbeAction/portProbeDetails.1_/remoteIpDetails/ipAddressV4",
                    "data_type": "string",
                    "example_values": [
                        "198.51.100.1"
                    ]
                },
                {
                    "data_path": "action_result.data.*.ProductFields.aws/guardduty/service/action/portProbeAction/portProbeDetails.1_/remoteIpDetails/organization/asn",
                    "data_type": "string",
                    "example_values": [
                        "29073"
                    ]
                },
                {
                    "data_path": "action_result.data.*.ProductFields.aws/guardduty/service/action/portProbeAction/portProbeDetails.1_/remoteIpDetails/organization/asnOrg",
                    "data_type": "string",
                    "example_values": [
                        "GeneratedFindingASNOrg2"
                    ]
                },
                {
                    "data_path": "action_result.data.*.ProductFields.aws/guardduty/service/action/portProbeAction/portProbeDetails.1_/remoteIpDetails/organization/isp",
                    "data_type": "string",
                    "example_values": [
                        "GeneratedFindingISP2"
                    ]
                },
                {
                    "data_path": "action_result.data.*.ProductFields.aws/guardduty/service/action/portProbeAction/portProbeDetails.1_/remoteIpDetails/organization/org",
                    "data_type": "string",
                    "example_values": [
                        "GeneratedFindingORG2"
                    ]
                },
                {
                    "data_path": "action_result.data.*.ProductFields.aws/guardduty/service/additionalInfo",
                    "data_type": "string"
                },
                {
                    "data_path": "action_result.data.*.ProductFields.aws/guardduty/service/additionalInfo/additionalScannedPorts",
                    "data_type": "string",
                    "example_values": [
                        "[]"
                    ]
                },
                {
                    "data_path": "action_result.data.*.ProductFields.aws/guardduty/service/additionalInfo/apiCalls.0_/count",
                    "data_type": "string",
                    "example_values": [
                        "18"
                    ]
                },
                {
                    "data_path": "action_result.data.*.ProductFields.aws/guardduty/service/additionalInfo/apiCalls.0_/firstSeen",
                    "data_type": "string",
                    "example_values": [
                        "1512692639"
                    ]
                },
                {
                    "data_path": "action_result.data.*.ProductFields.aws/guardduty/service/additionalInfo/apiCalls.0_/lastSeen",
                    "data_type": "string",
                    "example_values": [
                        "1512692839"
                    ]
                },
                {
                    "data_path": "action_result.data.*.ProductFields.aws/guardduty/service/additionalInfo/apiCalls.0_/name",
                    "data_type": "string",
                    "example_values": [
                        "GeneratedFindingAPIName1"
                    ]
                },
                {
                    "data_path": "action_result.data.*.ProductFields.aws/guardduty/service/additionalInfo/apiCalls.1_/count",
                    "data_type": "string",
                    "example_values": [
                        "8"
                    ]
                },
                {
                    "data_path": "action_result.data.*.ProductFields.aws/guardduty/service/additionalInfo/apiCalls.1_/firstSeen",
                    "data_type": "string",
                    "example_values": [
                        "1512692639"
                    ]
                },
                {
                    "data_path": "action_result.data.*.ProductFields.aws/guardduty/service/additionalInfo/apiCalls.1_/lastSeen",
                    "data_type": "string",
                    "example_values": [
                        "1512692837"
                    ]
                },
                {
                    "data_path": "action_result.data.*.ProductFields.aws/guardduty/service/additionalInfo/apiCalls.1_/name",
                    "data_type": "string",
                    "example_values": [
                        "GeneratedFindingAPIName1"
                    ]
                },
                {
                    "data_path": "action_result.data.*.ProductFields.aws/guardduty/service/additionalInfo/apiCalls.2_/count",
                    "data_type": "string",
                    "example_values": [
                        "2"
                    ]
                },
                {
                    "data_path": "action_result.data.*.ProductFields.aws/guardduty/service/additionalInfo/apiCalls.2_/firstSeen",
                    "data_type": "string",
                    "example_values": [
                        "1512692637"
                    ]
                },
                {
                    "data_path": "action_result.data.*.ProductFields.aws/guardduty/service/additionalInfo/apiCalls.2_/lastSeen",
                    "data_type": "string",
                    "example_values": [
                        "1512692637"
                    ]
                },
                {
                    "data_path": "action_result.data.*.ProductFields.aws/guardduty/service/additionalInfo/apiCalls.2_/name",
                    "data_type": "string",
                    "example_values": [
                        "GeneratedFindingAPIName1"
                    ]
                },
                {
                    "data_path": "action_result.data.*.ProductFields.aws/guardduty/service/additionalInfo/domain",
                    "data_type": "string",
                    "example_values": [
                        "GeneratedFindingThreatListName"
                    ]
                },
                {
                    "data_path": "action_result.data.*.ProductFields.aws/guardduty/service/additionalInfo/inBytes",
                    "data_type": "string",
                    "example_values": [
                        "321987"
                    ]
                },
                {
                    "data_path": "action_result.data.*.ProductFields.aws/guardduty/service/additionalInfo/localPort",
                    "data_type": "string",
                    "example_values": [
                        "34875"
                    ]
                },
                {
                    "data_path": "action_result.data.*.ProductFields.aws/guardduty/service/additionalInfo/newPolicy/allowUsersToChangePassword",
                    "data_type": "string",
                    "example_values": [
                        "true"
                    ]
                },
                {
                    "data_path": "action_result.data.*.ProductFields.aws/guardduty/service/additionalInfo/newPolicy/hardExpiry",
                    "data_type": "string",
                    "example_values": [
                        "false"
                    ]
                },
                {
                    "data_path": "action_result.data.*.ProductFields.aws/guardduty/service/additionalInfo/newPolicy/maxPasswordAge",
                    "data_type": "string",
                    "example_values": [
                        "150"
                    ]
                },
                {
                    "data_path": "action_result.data.*.ProductFields.aws/guardduty/service/additionalInfo/newPolicy/minimumPasswordLength",
                    "data_type": "string",
                    "example_values": [
                        "6"
                    ]
                },
                {
                    "data_path": "action_result.data.*.ProductFields.aws/guardduty/service/additionalInfo/newPolicy/passwordReusePrevention",
                    "data_type": "string",
                    "example_values": [
                        "2"
                    ]
                },
                {
                    "data_path": "action_result.data.*.ProductFields.aws/guardduty/service/additionalInfo/newPolicy/requireLowercaseCharacters",
                    "data_type": "string",
                    "example_values": [
                        "true"
                    ]
                },
                {
                    "data_path": "action_result.data.*.ProductFields.aws/guardduty/service/additionalInfo/newPolicy/requireNumbers",
                    "data_type": "string",
                    "example_values": [
                        "true"
                    ]
                },
                {
                    "data_path": "action_result.data.*.ProductFields.aws/guardduty/service/additionalInfo/newPolicy/requireSymbols",
                    "data_type": "string",
                    "example_values": [
                        "true"
                    ]
                },
                {
                    "data_path": "action_result.data.*.ProductFields.aws/guardduty/service/additionalInfo/newPolicy/requireUppercaseCharacters",
                    "data_type": "string",
                    "example_values": [
                        "true"
                    ]
                },
                {
                    "data_path": "action_result.data.*.ProductFields.aws/guardduty/service/additionalInfo/oldPolicy/allowUsersToChangePassword",
                    "data_type": "string",
                    "example_values": [
                        "true"
                    ]
                },
                {
                    "data_path": "action_result.data.*.ProductFields.aws/guardduty/service/additionalInfo/oldPolicy/hardExpiry",
                    "data_type": "string",
                    "example_values": [
                        "false"
                    ]
                },
                {
                    "data_path": "action_result.data.*.ProductFields.aws/guardduty/service/additionalInfo/oldPolicy/maxPasswordAge",
                    "data_type": "string",
                    "example_values": [
                        "180"
                    ]
                },
                {
                    "data_path": "action_result.data.*.ProductFields.aws/guardduty/service/additionalInfo/oldPolicy/minimumPasswordLength",
                    "data_type": "string",
                    "example_values": [
                        "6"
                    ]
                },
                {
                    "data_path": "action_result.data.*.ProductFields.aws/guardduty/service/additionalInfo/oldPolicy/passwordReusePrevention",
                    "data_type": "string",
                    "example_values": [
                        "2"
                    ]
                },
                {
                    "data_path": "action_result.data.*.ProductFields.aws/guardduty/service/additionalInfo/oldPolicy/requireLowercaseCharacters",
                    "data_type": "string",
                    "example_values": [
                        "true"
                    ]
                },
                {
                    "data_path": "action_result.data.*.ProductFields.aws/guardduty/service/additionalInfo/oldPolicy/requireNumbers",
                    "data_type": "string",
                    "example_values": [
                        "true"
                    ]
                },
                {
                    "data_path": "action_result.data.*.ProductFields.aws/guardduty/service/additionalInfo/oldPolicy/requireSymbols",
                    "data_type": "string",
                    "example_values": [
                        "true"
                    ]
                },
                {
                    "data_path": "action_result.data.*.ProductFields.aws/guardduty/service/additionalInfo/oldPolicy/requireUppercaseCharacters",
                    "data_type": "string",
                    "example_values": [
                        "true"
                    ]
                },
                {
                    "data_path": "action_result.data.*.ProductFields.aws/guardduty/service/additionalInfo/outBytes",
                    "data_type": "string",
                    "example_values": [
                        "6841"
                    ]
                },
                {
                    "data_path": "action_result.data.*.ProductFields.aws/guardduty/service/additionalInfo/policyArn",
                    "data_type": "string",
                    "example_values": [
                        "arn:aws:iam::aws:policy/AdministratorAccess"
                    ]
                },
                {
                    "data_path": "action_result.data.*.ProductFields.aws/guardduty/service/additionalInfo/portsScannedSample.0_",
                    "data_type": "string",
                    "example_values": [
                        "855"
                    ]
                },
                {
                    "data_path": "action_result.data.*.ProductFields.aws/guardduty/service/additionalInfo/portsScannedSample.10_",
                    "data_type": "string",
                    "example_values": [
                        "400"
                    ]
                },
                {
                    "data_path": "action_result.data.*.ProductFields.aws/guardduty/service/additionalInfo/portsScannedSample.11_",
                    "data_type": "string",
                    "example_values": [
                        "813"
                    ]
                },
                {
                    "data_path": "action_result.data.*.ProductFields.aws/guardduty/service/additionalInfo/recentApiCalls.0_/api",
                    "data_type": "string",
                    "example_values": [
                        "GeneratedFindingAPIName1"
                    ]
                },
                {
                    "data_path": "action_result.data.*.ProductFields.aws/guardduty/service/additionalInfo/recentApiCalls.0_/count",
                    "data_type": "string",
                    "example_values": [
                        "2"
                    ]
                },
                {
                    "data_path": "action_result.data.*.ProductFields.aws/guardduty/service/additionalInfo/recentApiCalls.1_/api",
                    "data_type": "string",
                    "example_values": [
                        "GeneratedFindingAPIName2"
                    ]
                },
                {
                    "data_path": "action_result.data.*.ProductFields.aws/guardduty/service/additionalInfo/recentApiCalls.1_/count",
                    "data_type": "string",
                    "example_values": [
                        "2"
                    ]
                },
                {
                    "data_path": "action_result.data.*.ProductFields.aws/guardduty/service/additionalInfo/recentCredentials.0_/accessKeyId",
                    "data_type": "string",
                    "example_values": [
                        "GeneratedFindingAccessKeyId1"
                    ]
                },
                {
                    "data_path": "action_result.data.*.ProductFields.aws/guardduty/service/additionalInfo/recentCredentials.0_/ipAddressV4",
                    "data_type": "string",
                    "example_values": [
                        "198.51.100.1"
                    ]
                },
                {
                    "data_path": "action_result.data.*.ProductFields.aws/guardduty/service/additionalInfo/recentCredentials.0_/principalId",
                    "data_type": "string",
                    "example_values": [
                        "GeneratedFindingPrincipalId1"
                    ]
                },
                {
                    "data_path": "action_result.data.*.ProductFields.aws/guardduty/service/additionalInfo/recentCredentials.1_/accessKeyId",
                    "data_type": "string",
                    "example_values": [
                        "GeneratedFindingAccessKeyId2"
                    ]
                },
                {
                    "data_path": "action_result.data.*.ProductFields.aws/guardduty/service/additionalInfo/recentCredentials.1_/ipAddressV4",
                    "data_type": "string",
                    "example_values": [
                        "198.51.100.1"
                    ]
                },
                {
                    "data_path": "action_result.data.*.ProductFields.aws/guardduty/service/additionalInfo/recentCredentials.1_/principalId",
                    "data_type": "string",
                    "example_values": [
                        "GeneratedFindingPrincipalId2"
                    ]
                },
                {
                    "data_path": "action_result.data.*.ProductFields.aws/guardduty/service/additionalInfo/recentCredentials.2_/accessKeyId",
                    "data_type": "string",
                    "example_values": [
                        "GeneratedFindingAccessKeyId3"
                    ]
                },
                {
                    "data_path": "action_result.data.*.ProductFields.aws/guardduty/service/additionalInfo/recentCredentials.2_/ipAddressV4",
                    "data_type": "string",
                    "example_values": [
                        "198.51.100.1"
                    ]
                },
                {
                    "data_path": "action_result.data.*.ProductFields.aws/guardduty/service/additionalInfo/recentCredentials.2_/principalId",
                    "data_type": "string",
                    "example_values": [
                        "GeneratedFindingPrincipalId3"
                    ]
                },
                {
                    "data_path": "action_result.data.*.ProductFields.aws/guardduty/service/additionalInfo/recentCredentials.3_/accessKeyId",
                    "data_type": "string",
                    "example_values": [
                        "GeneratedFindingAccessKeyId4"
                    ]
                },
                {
                    "data_path": "action_result.data.*.ProductFields.aws/guardduty/service/additionalInfo/recentCredentials.3_/ipAddressV4",
                    "data_type": "string",
                    "example_values": [
                        "198.51.100.1"
                    ]
                },
                {
                    "data_path": "action_result.data.*.ProductFields.aws/guardduty/service/additionalInfo/recentCredentials.3_/principalId",
                    "data_type": "string",
                    "example_values": [
                        "GeneratedFindingPrincipalId4"
                    ]
                },
                {
                    "data_path": "action_result.data.*.ProductFields.aws/guardduty/service/additionalInfo/sample",
                    "data_type": "string",
                    "example_values": [
                        "true"
                    ]
                },
                {
                    "data_path": "action_result.data.*.ProductFields.aws/guardduty/service/additionalInfo/scannedPort",
                    "data_type": "string",
                    "example_values": [
                        "80"
                    ]
                },
                {
                    "data_path": "action_result.data.*.ProductFields.aws/guardduty/service/additionalInfo/threatListName",
                    "data_type": "string",
                    "example_values": [
                        "ProofPoint"
                    ]
                },
                {
                    "data_path": "action_result.data.*.ProductFields.aws/guardduty/service/additionalInfo/threatName",
                    "data_type": "string",
                    "example_values": [
                        "Scanner"
                    ]
                },
                {
                    "data_path": "action_result.data.*.ProductFields.aws/guardduty/service/additionalInfo/unusual",
                    "data_type": "string",
                    "example_values": [
                        "25"
                    ]
                },
                {
                    "data_path": "action_result.data.*.ProductFields.aws/guardduty/service/additionalInfo/unusual/countries.0_",
                    "data_type": "string",
                    "example_values": [
                        "GeneratedFindingUnusualCountryName1"
                    ]
                },
                {
                    "data_path": "action_result.data.*.ProductFields.aws/guardduty/service/additionalInfo/unusual/countries.1_",
                    "data_type": "string",
                    "example_values": [
                        "GeneratedFindingUnusualCountryName2"
                    ]
                },
                {
                    "data_path": "action_result.data.*.ProductFields.aws/guardduty/service/additionalInfo/unusual/countries.2_",
                    "data_type": "string",
                    "example_values": [
                        "GeneratedFindingUnusualCountryName3"
                    ]
                },
                {
                    "data_path": "action_result.data.*.ProductFields.aws/guardduty/service/additionalInfo/unusual/hoursOfDay.0_",
                    "data_type": "string",
                    "example_values": [
                        "1513609200000"
                    ]
                },
                {
                    "data_path": "action_result.data.*.ProductFields.aws/guardduty/service/additionalInfo/unusual/isps",
                    "data_type": "string",
                    "example_values": [
                        "amazon.com"
                    ]
                },
                {
                    "data_path": "action_result.data.*.ProductFields.aws/guardduty/service/additionalInfo/unusual/userNames.0_",
                    "data_type": "string",
                    "example_values": [
                        "GeneratedFindingUserName"
                    ]
                },
                {
                    "data_path": "action_result.data.*.ProductFields.aws/guardduty/service/additionalInfo/unusualProtocol",
                    "data_type": "string",
                    "example_values": [
                        "UDP"
                    ]
                },
                {
                    "data_path": "action_result.data.*.ProductFields.aws/guardduty/service/archived",
                    "data_type": "string",
                    "example_values": [
                        "false"
                    ]
                },
                {
                    "data_path": "action_result.data.*.ProductFields.aws/guardduty/service/count",
                    "data_type": "string",
                    "example_values": [
                        "108675"
                    ]
                },
                {
                    "data_path": "action_result.data.*.ProductFields.aws/guardduty/service/detectorId",
                    "data_type": "string",
                    "example_values": [
                        "c8b6836865362e2b73f679f650bdsaddds"
                    ]
                },
                {
                    "data_path": "action_result.data.*.ProductFields.aws/guardduty/service/eventFirstSeen",
                    "data_type": "string",
                    "example_values": [
                        "2019-09-06T13:43:03Z"
                    ]
                },
                {
                    "data_path": "action_result.data.*.ProductFields.aws/guardduty/service/eventLastSeen",
                    "data_type": "string",
                    "example_values": [
                        "2021-03-10T23:53:31Z"
                    ]
                },
                {
                    "data_path": "action_result.data.*.ProductFields.aws/guardduty/service/evidence",
                    "data_type": "string"
                },
                {
                    "data_path": "action_result.data.*.ProductFields.aws/guardduty/service/evidence/threatIntelligenceDetails.0_/threatListName",
                    "data_type": "string",
                    "example_values": [
                        "ProofPoint"
                    ]
                },
                {
                    "data_path": "action_result.data.*.ProductFields.aws/guardduty/service/evidence/threatIntelligenceDetails.0_/threatNames",
                    "data_type": "string",
                    "example_values": [
                        "[]"
                    ]
                },
                {
                    "data_path": "action_result.data.*.ProductFields.aws/guardduty/service/evidence/threatIntelligenceDetails.0_/threatNames.0_",
                    "data_type": "string",
                    "example_values": [
                        "Scanner"
                    ]
                },
                {
                    "data_path": "action_result.data.*.ProductFields.aws/guardduty/service/resourceRole",
                    "data_type": "string",
                    "example_values": [
                        "TARGET"
                    ]
                },
                {
                    "data_path": "action_result.data.*.ProductFields.aws/guardduty/service/serviceName",
                    "data_type": "string",
                    "example_values": [
                        "guardduty"
                    ]
                },
                {
                    "data_path": "action_result.data.*.ProductFields.aws/guardduty/service/userFeedback",
                    "data_type": "string",
                    "example_values": [
                        "USEFUL"
                    ]
                },
                {
                    "data_path": "action_result.data.*.ProductFields.aws/inspector/RulesPackageName",
                    "data_type": "string",
                    "example_values": [
                        "Network Reachability"
                    ]
                },
                {
                    "data_path": "action_result.data.*.ProductFields.aws/inspector/arn",
                    "data_type": "string",
                    "example_values": [
                        "arn:aws:inspector:us-east-1:157568067690:target/0-6eg3IiCE/template/0-xAf9XX8I/run/0-VVOWh3IP/finding/0-2pwnXhww"
                    ]
                },
                {
                    "data_path": "action_result.data.*.ProductFields.aws/inspector/id",
                    "data_type": "string",
                    "example_values": [
                        "Recognized port reachable from internet"
                    ]
                },
                {
                    "data_path": "action_result.data.*.ProductFields.aws/securityhub/CompanyName",
                    "data_type": "string",
                    "example_values": [
                        "test"
                    ]
                },
                {
                    "data_path": "action_result.data.*.ProductFields.aws/securityhub/FindingId",
                    "data_type": "string",
                    "example_values": [
                        "arn:aws:securityhub:us-east-1::product/aws/guardduty/arn:aws:guardduty:us-east-1:123456789012:detector/1234567abcdefghijkl12345abcde/finding/1234567abcdefghijkl12345abcde"
                    ],
                    "contains": [
                        "aws arn"
                    ]
                },
                {
                    "data_path": "action_result.data.*.ProductFields.aws/securityhub/ProductName",
                    "data_type": "string",
                    "example_values": [
                        "GuardDuty"
                    ]
                },
                {
                    "data_path": "action_result.data.*.ProductFields.aws/securityhub/SeverityLabel",
                    "data_type": "string",
                    "example_values": [
                        "MEDIUM"
                    ]
                },
                {
                    "data_path": "action_result.data.*.ProductFields.aws/securityhub/annotation",
                    "data_type": "string",
                    "example_values": [
                        "Unable to describe the supporting AWS Config Rule, Please verify that you have enabled AWS Config."
                    ]
                },
                {
                    "data_path": "action_result.data.*.ProductFields.count",
                    "data_type": "string",
                    "example_values": [
                        "92",
                        "159"
                    ]
                },
                {
                    "data_path": "action_result.data.*.ProductFields.detectorId",
                    "data_type": "string",
                    "example_values": [
                        "1234567abcdefghijkl12345abcde"
                    ],
                    "contains": [
                        "md5"
                    ]
                },
                {
                    "data_path": "action_result.data.*.ProductFields.dlpRisk:0/count",
                    "data_type": "string",
                    "example_values": [
                        "1"
                    ]
                },
                {
                    "data_path": "action_result.data.*.ProductFields.dlpRisk:0/risk",
                    "data_type": "string",
                    "example_values": [
                        "6"
                    ]
                },
                {
                    "data_path": "action_result.data.*.ProductFields.owner:0/count",
                    "data_type": "string",
                    "example_values": [
                        "1"
                    ]
                },
                {
                    "data_path": "action_result.data.*.ProductFields.owner:0/name",
                    "data_type": "string",
                    "example_values": [
                        "test.user"
                    ]
                },
                {
                    "data_path": "action_result.data.*.ProductFields.resourceRole",
                    "data_type": "string",
                    "example_values": [
                        "TARGET"
                    ]
                },
                {
                    "data_path": "action_result.data.*.ProductFields.rule-arn",
                    "data_type": "string",
                    "example_values": [
                        "arn:aws:macie:us-east-1:123456789012:trigger/1234567abcdefghijkl12"
                    ]
                },
                {
                    "data_path": "action_result.data.*.ProductFields.serviceAttributes/assessmentRunArn",
                    "data_type": "string",
                    "example_values": [
                        "arn:aws:inspector:us-east-1:123456789012:target/0-XXXXX/template/0-XXXXX/run/0-XXXXX"
                    ]
                },
                {
                    "data_path": "action_result.data.*.ProductFields.serviceAttributes/rulesPackageArn",
                    "data_type": "string",
                    "example_values": [
                        "arn:aws:inspector:us-east-1:123456789012:rulespackage/1234567abcdefghijkl12"
                    ]
                },
                {
                    "data_path": "action_result.data.*.ProductFields.serviceAttributes/schemaVersion",
                    "data_type": "string",
                    "example_values": [
                        "1"
                    ]
                },
                {
                    "data_path": "action_result.data.*.ProductFields.tags:0",
                    "data_type": "string",
                    "example_values": [
                        "OPEN_PERMISSIONS"
                    ]
                },
                {
                    "data_path": "action_result.data.*.ProductFields.tags:1",
                    "data_type": "string",
                    "example_values": [
                        "BASIC_ALERT"
                    ]
                },
                {
                    "data_path": "action_result.data.*.ProductFields.themes:0/count",
                    "data_type": "string",
                    "example_values": [
                        "1"
                    ]
                },
                {
                    "data_path": "action_result.data.*.ProductFields.themes:0/theme",
                    "data_type": "string",
                    "example_values": [
                        "encryption_key"
                    ]
                },
                {
                    "data_path": "action_result.data.*.RecordState",
                    "data_type": "string",
                    "example_values": [
                        "ARCHIVED",
                        "ACTIVE"
                    ]
                },
                {
                    "data_path": "action_result.data.*.Remediation.Recommendation.Text",
                    "data_type": "string",
                    "example_values": [
                        "v2 Release"
                    ]
                },
                {
                    "data_path": "action_result.data.*.Remediation.Recommendation.Url",
                    "data_type": "string",
                    "example_values": [
                        "https://docs.aws.amazon.com/console/securityhub/standards-cis-2.9/remediation"
                    ]
                },
                {
                    "data_path": "action_result.data.*.Resources.*.Details.AwsEc2Instance.IamInstanceProfileArn",
                    "data_type": "string",
                    "example_values": [
                        "arn:aws:iam::157568067690:instance-profile/AmazonSSMRoleForInstancesQuickSetup"
                    ]
                },
                {
                    "data_path": "action_result.data.*.Resources.*.Details.AwsEc2Instance.ImageId",
                    "data_type": "string",
                    "example_values": [
                        "ami-1234567abcdef"
                    ]
                },
                {
                    "data_path": "action_result.data.*.Resources.*.Details.AwsEc2Instance.IpV4Addresses",
                    "data_type": "string",
                    "example_values": [
                        "123.12.1.1"
                    ],
                    "contains": [
                        "aws security hub resource ip",
                        "ip"
                    ]
                },
                {
                    "data_path": "action_result.data.*.Resources.*.Details.AwsEc2Instance.LaunchedAt",
                    "data_type": "string",
                    "example_values": [
                        "2019-04-10T10:47:11.000Z"
                    ]
                },
                {
                    "data_path": "action_result.data.*.Resources.*.Details.AwsEc2Instance.SubnetId",
                    "data_type": "string",
                    "example_values": [
                        "subnet-1234567abcde"
                    ]
                },
                {
                    "data_path": "action_result.data.*.Resources.*.Details.AwsEc2Instance.Type",
                    "data_type": "string",
                    "example_values": [
                        "t2.micro"
                    ]
                },
                {
                    "data_path": "action_result.data.*.Resources.*.Details.AwsEc2Instance.VpcId",
                    "data_type": "string",
                    "example_values": [
                        "vpc-12345ABCDE"
                    ]
                },
                {
                    "data_path": "action_result.data.*.Resources.*.Details.AwsIamAccessKey.PrincipalId",
                    "data_type": "string",
                    "example_values": [
                        "157568067690"
                    ]
                },
                {
                    "data_path": "action_result.data.*.Resources.*.Details.AwsIamAccessKey.PrincipalName",
                    "data_type": "string",
                    "example_values": [
                        "Root"
                    ]
                },
                {
                    "data_path": "action_result.data.*.Resources.*.Details.AwsIamAccessKey.PrincipalType",
                    "data_type": "string",
                    "example_values": [
                        "Root"
                    ]
                },
                {
                    "data_path": "action_result.data.*.Resources.*.Details.AwsIamAccessKey.UserName",
                    "data_type": "string",
                    "example_values": [
                        "Root"
                    ]
                },
                {
                    "data_path": "action_result.data.*.Resources.*.Details.AwsS3Bucket.CreatedAt",
                    "data_type": "string",
                    "example_values": [
                        "2021-03-01T13:39:44Z"
                    ]
                },
                {
                    "data_path": "action_result.data.*.Resources.*.Details.AwsS3Bucket.OwnerId",
                    "data_type": "string",
                    "example_values": [
                        "042b1aa6d5faa5cfe9d016645ce14be41235ed6f94c988c6af6550f439e3f444"
                    ]
                },
                {
                    "data_path": "action_result.data.*.Resources.*.Details.AwsS3Bucket.ServerSideEncryptionConfiguration.Rules.*.ApplyServerSideEncryptionByDefault.KMSMasterKeyID",
                    "data_type": "string",
                    "example_values": [
                        "arn:aws:kms:region:123456789012:key/key-id"
                    ]
                },
                {
                    "data_path": "action_result.data.*.Resources.*.Details.AwsS3Bucket.ServerSideEncryptionConfiguration.Rules.*.ApplyServerSideEncryptionByDefault.SSEAlgorithm",
                    "data_type": "string",
                    "example_values": [
                        "SSEAlgorithm"
                    ]
                },
                {
                    "data_path": "action_result.data.*.Resources.*.Id",
                    "data_type": "string",
                    "example_values": [
                        "arn:aws:ec2:us-east-1:123456789012:instance/i-1234567abcdefgh"
                    ],
                    "contains": [
                        "aws security hub resource id"
                    ]
                },
                {
                    "data_path": "action_result.data.*.Resources.*.InstanceId",
                    "data_type": "string",
                    "example_values": [
                        "i-1234567abcdefghi"
                    ],
                    "contains": [
                        "aws ec2 instance id"
                    ]
                },
                {
                    "data_path": "action_result.data.*.Resources.*.Partition",
                    "data_type": "string",
                    "example_values": [
                        "test"
                    ]
                },
                {
                    "data_path": "action_result.data.*.Resources.*.Region",
                    "data_type": "string",
                    "example_values": [
                        "us-east-1"
                    ],
                    "contains": [
                        "aws security hub resource region"
                    ]
                },
                {
                    "data_path": "action_result.data.*.Resources.*.Tags.APP",
                    "data_type": "string",
                    "example_values": [
                        "SSM_AUTOMATION"
                    ]
                },
                {
                    "data_path": "action_result.data.*.Resources.*.Tags.ASG",
                    "data_type": "string",
                    "example_values": [
                        "ASG_VALUE"
                    ]
                },
                {
                    "data_path": "action_result.data.*.Resources.*.Tags.App",
                    "data_type": "string",
                    "example_values": [
                        "AWS-EC2"
                    ]
                },
                {
                    "data_path": "action_result.data.*.Resources.*.Tags.Description",
                    "data_type": "string",
                    "example_values": [
                        "used for testing MC + splunk connect"
                    ]
                },
                {
                    "data_path": "action_result.data.*.Resources.*.Tags.GeneratedFindingInstaceTag1",
                    "data_type": "string",
                    "example_values": [
                        "GeneratedFindingInstaceValue1"
                    ]
                },
                {
                    "data_path": "action_result.data.*.Resources.*.Tags.GeneratedFindingInstaceTag2",
                    "data_type": "string",
                    "example_values": [
                        "GeneratedFindingInstaceTagValue2"
                    ]
                },
                {
                    "data_path": "action_result.data.*.Resources.*.Tags.JIRA",
                    "data_type": "string",
                    "example_values": [
                        "PINF-000"
                    ]
                },
                {
                    "data_path": "action_result.data.*.Resources.*.Tags.Name",
                    "data_type": "string",
                    "example_values": [
                        "test Enterprise Redux"
                    ]
                },
                {
                    "data_path": "action_result.data.*.Resources.*.Tags.Project",
                    "data_type": "string",
                    "example_values": [
                        "Phantom"
                    ]
                },
                {
                    "data_path": "action_result.data.*.Resources.*.Tags.Ticket",
                    "data_type": "string",
                    "example_values": [
                        "PINF-000"
                    ]
                },
                {
                    "data_path": "action_result.data.*.Resources.*.Tags.aws:autoscaling:groupName",
                    "data_type": "string",
                    "example_values": [
                        "test-group"
                    ]
                },
                {
                    "data_path": "action_result.data.*.Resources.*.Tags.aws:cloudformation:logical-id",
                    "data_type": "string",
                    "example_values": [
                        "MinemeldInstance"
                    ]
                },
                {
                    "data_path": "action_result.data.*.Resources.*.Tags.aws:cloudformation:stack-id",
                    "data_type": "string",
                    "example_values": [
                        "arn:aws:cloudformation:us-east-1:123456789012:stack/minemeld/1234abcd-12ab-ab12-ab12-123456abcdef"
                    ]
                },
                {
                    "data_path": "action_result.data.*.Resources.*.Tags.aws:cloudformation:stack-name",
                    "data_type": "string",
                    "example_values": [
                        "minemeld"
                    ]
                },
                {
                    "data_path": "action_result.data.*.Resources.*.Tags.btest",
                    "data_type": "string"
                },
                {
                    "data_path": "action_result.data.*.Resources.*.Tags.foo",
                    "data_type": "string",
                    "example_values": [
                        "bar"
                    ]
                },
                {
                    "data_path": "action_result.data.*.Resources.*.Tags.name",
                    "data_type": "string",
                    "example_values": [
                        "PINF-000"
                    ]
                },
                {
                    "data_path": "action_result.data.*.Resources.*.Tags.new-key",
                    "data_type": "string",
                    "example_values": [
                        "new-value"
                    ]
                },
                {
                    "data_path": "action_result.data.*.Resources.*.Tags.owner",
                    "data_type": "string",
                    "example_values": [
                        "abc@test.com"
                    ]
                },
                {
                    "data_path": "action_result.data.*.Resources.*.Tags.purpose",
                    "data_type": "string",
                    "example_values": [
                        "github-opensource-phantom-apps-testing"
                    ]
                },
                {
                    "data_path": "action_result.data.*.Resources.*.Tags.userid",
                    "data_type": "string",
                    "example_values": [
                        "testId"
                    ]
                },
                {
                    "data_path": "action_result.data.*.Resources.*.Type",
                    "data_type": "string",
                    "example_values": [
                        "AwsEc2Instance"
                    ]
                },
                {
                    "data_path": "action_result.data.*.ResponseMetadata.HTTPStatusCode",
                    "data_type": "numeric",
                    "example_values": [
                        200
                    ]
                },
                {
                    "data_path": "action_result.data.*.ResponseMetadata.RequestId",
                    "data_type": "string",
                    "example_values": [
                        "1234abcd-12ab-ab12-ab12-123456abcdef"
                    ]
                },
                {
                    "data_path": "action_result.data.*.ResponseMetadata.RetryAttempts",
                    "data_type": "numeric",
                    "example_values": [
                        0
                    ]
                },
                {
                    "data_path": "action_result.data.*.SchemaVersion",
                    "data_type": "string",
                    "example_values": [
                        "2018-10-08"
                    ]
                },
                {
                    "data_path": "action_result.data.*.Severity.Label",
                    "data_type": "string",
                    "example_values": [
                        "MEDIUM"
                    ]
                },
                {
                    "data_path": "action_result.data.*.Severity.Normalized",
                    "data_type": "numeric",
                    "example_values": [
                        40
                    ]
                },
                {
                    "data_path": "action_result.data.*.Severity.Original",
                    "data_type": "string",
                    "example_values": [
                        "MEDIUM"
                    ]
                },
                {
                    "data_path": "action_result.data.*.Severity.Product",
                    "data_type": "numeric",
                    "example_values": [
                        2
                    ]
                },
                {
                    "data_path": "action_result.data.*.SourceUrl",
                    "data_type": "string",
                    "example_values": [
                        "https://us-east-1.console.aws.amazon.com/guardduty/home?region=us-east-1#/findings?macros=current&fId=02b6836ac80ffa143f61fec798de288d"
                    ]
                },
                {
                    "data_path": "action_result.data.*.Title",
                    "data_type": "string",
                    "example_values": [
                        "Unprotected port on EC2 instance i-123456abcdefhgf is being probed"
                    ]
                },
                {
                    "data_path": "action_result.data.*.Types",
                    "data_type": "string",
                    "example_values": [
                        "TTPs/Initial Access/UnauthorizedAccess:EC2-SSHBruteForce"
                    ]
                },
                {
                    "data_path": "action_result.data.*.UpdatedAt",
                    "data_type": "string",
                    "example_values": [
                        "2019-04-11T06:01:08.185Z",
                        "2019-04-11T22:35:03.677Z"
                    ]
                },
                {
                    "data_path": "action_result.data.*.Workflow.Status",
                    "data_type": "string",
                    "example_values": [
                        "NEW"
                    ]
                },
                {
                    "data_path": "action_result.data.*.WorkflowState",
                    "data_type": "string",
                    "example_values": [
                        "NEW"
                    ]
                },
                {
                    "data_path": "action_result.status",
                    "data_type": "string",
                    "example_values": [
                        "success",
                        "failed"
                    ]
                },
                {
                    "data_path": "action_result.message",
                    "data_type": "string",
                    "example_values": [
                        "Total findings: 2"
                    ]
                },
                {
                    "data_path": "action_result.summary.total_findings",
                    "data_type": "numeric",
                    "example_values": [
                        2
                    ]
                },
                {
                    "data_path": "action_result.summary.total_groups",
                    "data_type": "numeric",
                    "example_values": [
                        2
                    ]
                },
                {
                    "data_path": "summary.total_objects",
                    "data_type": "numeric",
                    "example_values": [
                        1
                    ]
                },
                {
                    "data_path": "summary.total_objects_successful",
                    "data_type": "numeric",
                    "example_values": [
                        1
                    ]
                },
                {
                    "data_path": "action_result.parameter.credentials",
                    "data_type": "string",
                    "example_values": [
                        "{'AccessKeyId': 'ASIASJL6ZZZZZ3M7QC2J', 'Expiration': '2021-06-07 22:28:04', 'SecretAccessKey': 'ZZZZZAmvLPictcVBPvjJx0d7MRezOuxiLCMZZZZZ', 'SessionToken': 'ZZZZZXIvYXdzEN///////////wEaDFRU0s4AVrw0k0oYICK4ATAzOqzAkg9bHY29lYmP59UvVOHjLufOy4s7SnAzOxGqGIXnukLis4TWNhrJl5R5nYyimrm6K/9d0Cw2SW9gO0ZRjEJHWJ+yY5Qk2QpWctS2BGn4n+G8cD6zEweCCMj+ScI5p8n7YI4wOdvXvOsVMmjV6F09Ujqr1w+NwoKXlglznXGs/7Q1kNZOMiioEhGUyoiHbQb37GCKslDK+oqe0KNaUKQ96YCepaLgMbMquDgdAM8I0TTxUO0o5ILF/gUyLT04R7QlOfktkdh6Qt0atTS+xeKi1hirKRizpJ8jjnxGQIikPRToL2v3ZZZZZZ=='}"
                    ],
                    "contains": [
                        "aws credentials"
                    ]
                }
            ],
            "render": {
                "type": "custom",
                "width": 10,
                "height": 10,
                "title": "Findings",
                "view": "awssecurityhub_view.display_view"
            },
            "versions": "EQ(*)"
        },
        {
            "action": "get related findings",
            "identifier": "get_related_findings",
            "description": "Lists Security Hub aggregated findings that are specified by filter attributes",
            "type": "investigate",
            "read_only": true,
            "parameters": {
                "findings_id": {
                    "description": "Identifier of security finding",
                    "data_type": "string",
                    "required": true,
                    "primary": true,
                    "contains": [
                        "aws security hub findings id",
                        "aws arn"
                    ],
                    "order": 0
                },
                "credentials": {
                    "description": "Assumed role credentials",
                    "data_type": "string",
                    "primary": true,
                    "contains": [
                        "aws credentials"
                    ],
                    "order": 1
                }
            },
            "output": [
                {
                    "data_path": "action_result.parameter.findings_id",
                    "data_type": "string",
                    "example_values": [
                        "arn:aws:guardduty:us-east-1:123456789012:detector/1234abcd12abab1ab12123456abcdef/finding/1234abcd12abab1ab12123456abcdef"
                    ],
                    "contains": [
                        "aws security hub findings id",
                        "aws arn"
                    ]
                },
                {
                    "data_path": "action_result.data.*.AwsAccountId",
                    "data_type": "string",
                    "example_values": [
                        "01234567890"
                    ]
                },
                {
                    "data_path": "action_result.data.*.Compliance.Status",
                    "data_type": "string",
                    "example_values": [
                        "WARNING"
                    ]
                },
                {
                    "data_path": "action_result.data.*.Compliance.StatusReasons.*.Description",
                    "data_type": "string",
                    "example_values": [
                        "Unable to describe the supporting AWS Config Rule, Please verify that you have enabled AWS Config."
                    ]
                },
                {
                    "data_path": "action_result.data.*.Compliance.StatusReasons.*.ReasonCode",
                    "data_type": "string",
                    "example_values": [
                        "CONFIG_ACCESS_DENIED"
                    ]
                },
                {
                    "data_path": "action_result.data.*.CreatedAt",
                    "data_type": "string",
                    "example_values": [
                        "2019-04-10T11:58:12.766Z"
                    ]
                },
                {
                    "data_path": "action_result.data.*.Description",
                    "data_type": "string",
                    "example_values": [
                        "EC2 instance has an unprotected port which is being probed by a known malicious host"
                    ]
                },
                {
                    "data_path": "action_result.data.*.FirstObservedAt",
                    "data_type": "string",
                    "example_values": [
                        "2019-04-10T11:48:10Z"
                    ]
                },
                {
                    "data_path": "action_result.data.*.GeneratorId",
                    "data_type": "string",
                    "example_values": [
                        "arn:aws:guardduty:us-east-1:123456789012:detector/1234abcd12abab1ab12123456abcdef"
                    ]
                },
                {
                    "data_path": "action_result.data.*.Id",
                    "data_type": "string",
                    "example_values": [
                        "arn:aws:guardduty:us-east-1:123456789012:detector/1234abcd12abab1ab12123456abcdef/finding/1234abcd12abab1ab12123456abcdef"
                    ],
                    "contains": [
                        "aws security hub findings id"
                    ]
                },
                {
                    "data_path": "action_result.data.*.LastObservedAt",
                    "data_type": "string",
                    "example_values": [
                        "2019-04-11T05:50:40Z",
                        "2019-04-11T22:24:14Z"
                    ]
                },
                {
                    "data_path": "action_result.data.*.Network.DestinationDomain",
                    "data_type": "string",
                    "contains": [
                        "domain"
                    ]
                },
                {
                    "data_path": "action_result.data.*.Network.DestinationIpV4",
                    "data_type": "string",
                    "contains": [
                        "ip"
                    ]
                },
                {
                    "data_path": "action_result.data.*.Network.DestinationIpV6",
                    "data_type": "string",
                    "contains": [
                        "ip"
                    ]
                },
                {
                    "data_path": "action_result.data.*.Network.DestinationPort",
                    "data_type": "string",
                    "contains": [
                        "port"
                    ]
                },
                {
                    "data_path": "action_result.data.*.Network.Direction",
                    "data_type": "string",
                    "example_values": [
                        "IN",
                        "OUT"
                    ]
                },
                {
                    "data_path": "action_result.data.*.Network.Protocol",
                    "data_type": "string"
                },
                {
                    "data_path": "action_result.data.*.Network.SourceDomain",
                    "data_type": "string",
                    "contains": [
                        "domain"
                    ]
                },
                {
                    "data_path": "action_result.data.*.Network.SourceIpV4",
                    "data_type": "string",
                    "contains": [
                        "aws security hub network source ip",
                        "ip"
                    ]
                },
                {
                    "data_path": "action_result.data.*.Network.SourceIpV6",
                    "data_type": "string",
                    "contains": [
                        "ip"
                    ]
                },
                {
                    "data_path": "action_result.data.*.Network.SourceMac",
                    "data_type": "string",
                    "contains": [
                        "mac address"
                    ]
                },
                {
                    "data_path": "action_result.data.*.Network.SourcePort",
                    "data_type": "string",
                    "contains": [
                        "port"
                    ]
                },
                {
                    "data_path": "action_result.data.*.Note.Text",
                    "data_type": "string",
                    "example_values": [
                        "(test test - 2019-06-20 09:41:25) test overwrite false\n\n(test test - 2019-06-20 09:40:46) true"
                    ]
                },
                {
                    "data_path": "action_result.data.*.Note.UpdatedAt",
                    "data_type": "string",
                    "example_values": [
                        "2019-04-11T08:57:51.917Z",
                        "2019-04-12T10:06:44.134Z"
                    ]
                },
                {
                    "data_path": "action_result.data.*.Note.UpdatedBy",
                    "data_type": "string",
                    "example_values": [
                        "automation-test"
                    ]
                },
                {
                    "data_path": "action_result.data.*.ProductArn",
                    "data_type": "string",
                    "example_values": [
                        "arn:aws:securityhub:us-east-1::product/aws/guardduty"
                    ]
                },
                {
                    "data_path": "action_result.data.*.ProductFields.RecommendationUrl",
                    "data_type": "string",
                    "example_values": [
                        "https://docs.aws.amazon.com/console/securityhub/standards-cis-2.7/remediation"
                    ]
                },
                {
                    "data_path": "action_result.data.*.ProductFields.RelatedAWSResources:0/name",
                    "data_type": "string",
                    "example_values": [
                        "securityhub-cloud-trail-encryption-enabled-e8fd8829"
                    ]
                },
                {
                    "data_path": "action_result.data.*.ProductFields.RelatedAWSResources:0/type",
                    "data_type": "string",
                    "example_values": [
                        "AWS::Config::ConfigRule"
                    ]
                },
                {
                    "data_path": "action_result.data.*.ProductFields.RuleId",
                    "data_type": "string",
                    "example_values": [
                        "2.7"
                    ]
                },
                {
                    "data_path": "action_result.data.*.ProductFields.StandardsControlArn",
                    "data_type": "string",
                    "example_values": [
                        "arn:aws:securityhub:us-east-1:157568067690:control/cis-aws-foundations-benchmark/v/1.2.0/2.7"
                    ]
                },
                {
                    "data_path": "action_result.data.*.ProductFields.StandardsGuideArn",
                    "data_type": "string",
                    "example_values": [
                        "arn:aws:securityhub:::ruleset/cis-aws-foundations-benchmark/v/1.2.0"
                    ]
                },
                {
                    "data_path": "action_result.data.*.ProductFields.StandardsGuideSubscriptionArn",
                    "data_type": "string",
                    "example_values": [
                        "arn:aws:securityhub:us-east-1:157568067690:subscription/cis-aws-foundations-benchmark/v/1.2.0"
                    ]
                },
                {
                    "data_path": "action_result.data.*.ProductFields.action/actionType",
                    "data_type": "string",
                    "example_values": [
                        "PORT_PROBE"
                    ]
                },
                {
                    "data_path": "action_result.data.*.ProductFields.action/awsApiCallAction/api",
                    "data_type": "string",
                    "example_values": [
                        "DescribeAlarms"
                    ]
                },
                {
                    "data_path": "action_result.data.*.ProductFields.action/awsApiCallAction/callerType",
                    "data_type": "string",
                    "example_values": [
                        "Remote IP"
                    ]
                },
                {
                    "data_path": "action_result.data.*.ProductFields.action/awsApiCallAction/remoteIpDetails/city/cityName",
                    "data_type": "string",
                    "example_values": [
                        "cityName"
                    ]
                },
                {
                    "data_path": "action_result.data.*.ProductFields.action/awsApiCallAction/remoteIpDetails/country/countryName",
                    "data_type": "string",
                    "example_values": [
                        "countryName"
                    ]
                },
                {
                    "data_path": "action_result.data.*.ProductFields.action/awsApiCallAction/remoteIpDetails/geoLocation/lat",
                    "data_type": "string",
                    "example_values": [
                        "3337.4073"
                    ]
                },
                {
                    "data_path": "action_result.data.*.ProductFields.action/awsApiCallAction/remoteIpDetails/geoLocation/lon",
                    "data_type": "string",
                    "example_values": [
                        "-1321.939"
                    ]
                },
                {
                    "data_path": "action_result.data.*.ProductFields.action/awsApiCallAction/remoteIpDetails/ipAddressV4",
                    "data_type": "string",
                    "example_values": [
                        "12.123.1.1"
                    ],
                    "contains": [
                        "ip"
                    ]
                },
                {
                    "data_path": "action_result.data.*.ProductFields.action/awsApiCallAction/remoteIpDetails/organization/asn",
                    "data_type": "string",
                    "example_values": [
                        "1234"
                    ]
                },
                {
                    "data_path": "action_result.data.*.ProductFields.action/awsApiCallAction/remoteIpDetails/organization/asnOrg",
                    "data_type": "string",
                    "example_values": [
                        "Test Services, Inc."
                    ]
                },
                {
                    "data_path": "action_result.data.*.ProductFields.action/awsApiCallAction/remoteIpDetails/organization/isp",
                    "data_type": "string",
                    "example_values": [
                        "Test Services"
                    ]
                },
                {
                    "data_path": "action_result.data.*.ProductFields.action/awsApiCallAction/remoteIpDetails/organization/org",
                    "data_type": "string",
                    "example_values": [
                        "Test Services"
                    ]
                },
                {
                    "data_path": "action_result.data.*.ProductFields.action/awsApiCallAction/serviceName",
                    "data_type": "string",
                    "example_values": [
                        "monitoring.amazonaws.com"
                    ]
                },
                {
                    "data_path": "action_result.data.*.ProductFields.action/portProbeAction/blocked",
                    "data_type": "string",
                    "example_values": [
                        "false"
                    ]
                },
                {
                    "data_path": "action_result.data.*.ProductFields.action/portProbeAction/portProbeDetails:0/localPortDetails/port",
                    "data_type": "string",
                    "example_values": [
                        "22"
                    ]
                },
                {
                    "data_path": "action_result.data.*.ProductFields.action/portProbeAction/portProbeDetails:0/localPortDetails/portName",
                    "data_type": "string",
                    "example_values": [
                        "SSH"
                    ]
                },
                {
                    "data_path": "action_result.data.*.ProductFields.action/portProbeAction/portProbeDetails:0/remoteIpDetails/city/cityName",
                    "data_type": "string",
                    "example_values": [
                        "cityName"
                    ]
                },
                {
                    "data_path": "action_result.data.*.ProductFields.action/portProbeAction/portProbeDetails:0/remoteIpDetails/country/countryName",
                    "data_type": "string",
                    "example_values": [
                        "countryName"
                    ]
                },
                {
                    "data_path": "action_result.data.*.ProductFields.action/portProbeAction/portProbeDetails:0/remoteIpDetails/geoLocation/lat",
                    "data_type": "string",
                    "example_values": [
                        "9",
                        "3333.9492"
                    ]
                },
                {
                    "data_path": "action_result.data.*.ProductFields.action/portProbeAction/portProbeDetails:0/remoteIpDetails/geoLocation/lon",
                    "data_type": "string",
                    "example_values": [
                        "-80",
                        "11338.2958"
                    ]
                },
                {
                    "data_path": "action_result.data.*.ProductFields.action/portProbeAction/portProbeDetails:0/remoteIpDetails/ipAddressV4",
                    "data_type": "string",
                    "example_values": [
                        "123.12.1.1"
                    ],
                    "contains": [
                        "ip"
                    ]
                },
                {
                    "data_path": "action_result.data.*.ProductFields.action/portProbeAction/portProbeDetails:0/remoteIpDetails/organization/asn",
                    "data_type": "string",
                    "example_values": [
                        "12345"
                    ]
                },
                {
                    "data_path": "action_result.data.*.ProductFields.action/portProbeAction/portProbeDetails:0/remoteIpDetails/organization/asnOrg",
                    "data_type": "string",
                    "example_values": [
                        "Test B.v.",
                        "Test Mobile communications corporation"
                    ]
                },
                {
                    "data_path": "action_result.data.*.ProductFields.action/portProbeAction/portProbeDetails:0/remoteIpDetails/organization/isp",
                    "data_type": "string",
                    "example_values": [
                        "Test S.A.",
                        "Test Mobile Place"
                    ]
                },
                {
                    "data_path": "action_result.data.*.ProductFields.action/portProbeAction/portProbeDetails:0/remoteIpDetails/organization/org",
                    "data_type": "string",
                    "example_values": [
                        "Test S.A.",
                        "Test Mobile"
                    ]
                },
                {
                    "data_path": "action_result.data.*.ProductFields.additionalInfo",
                    "data_type": "string",
                    "example_values": [
                        "{\"threatName\":\"Scanner\",\"threatListName\":\"ThreatListName\"}"
                    ]
                },
                {
                    "data_path": "action_result.data.*.ProductFields.archived",
                    "data_type": "string",
                    "example_values": [
                        "false"
                    ]
                },
                {
                    "data_path": "action_result.data.*.ProductFields.aws/securityhub/CompanyName",
                    "data_type": "string",
                    "example_values": [
                        "test"
                    ]
                },
                {
                    "data_path": "action_result.data.*.ProductFields.aws/securityhub/FindingId",
                    "data_type": "string",
                    "example_values": [
                        "arn:aws:securityhub:us-east-1::product/aws/guardduty/arn:aws:guardduty:us-east-1:123456789012:detector/123456abcdef1234abcdef/finding/123456abcdef1234abcdef"
                    ],
                    "contains": [
                        "aws arn"
                    ]
                },
                {
                    "data_path": "action_result.data.*.ProductFields.aws/securityhub/ProductName",
                    "data_type": "string",
                    "example_values": [
                        "GuardDuty"
                    ]
                },
                {
                    "data_path": "action_result.data.*.ProductFields.aws/securityhub/SeverityLabel",
                    "data_type": "string",
                    "example_values": [
                        "MEDIUM"
                    ]
                },
                {
                    "data_path": "action_result.data.*.ProductFields.aws/securityhub/annotation",
                    "data_type": "string",
                    "example_values": [
                        "Unable to describe the supporting AWS Config Rule, Please verify that you have enabled AWS Config."
                    ]
                },
                {
                    "data_path": "action_result.data.*.ProductFields.count",
                    "data_type": "string",
                    "example_values": [
                        "92",
                        "159"
                    ]
                },
                {
                    "data_path": "action_result.data.*.ProductFields.detectorId",
                    "data_type": "string",
                    "example_values": [
                        "123456abcdef1234abcdef"
                    ],
                    "contains": [
                        "md5"
                    ]
                },
                {
                    "data_path": "action_result.data.*.ProductFields.resourceRole",
                    "data_type": "string",
                    "example_values": [
                        "TARGET"
                    ]
                },
                {
                    "data_path": "action_result.data.*.RecordState",
                    "data_type": "string",
                    "example_values": [
                        "ARCHIVED",
                        "ACTIVE"
                    ]
                },
                {
                    "data_path": "action_result.data.*.Remediation.Recommendation.Text",
                    "data_type": "string",
                    "example_values": [
                        "For directions on how to fix this issue, please consult the AWS Security Hub CIS documentation."
                    ]
                },
                {
                    "data_path": "action_result.data.*.Remediation.Recommendation.Url",
                    "data_type": "string",
                    "example_values": [
                        "https://docs.aws.amazon.com/console/securityhub/standards-cis-2.7/remediation"
                    ]
                },
                {
                    "data_path": "action_result.data.*.Resources.*.Details.AwsEc2Instance.ImageId",
                    "data_type": "string",
                    "example_values": [
                        "ami-123456abcdef1234a"
                    ]
                },
                {
                    "data_path": "action_result.data.*.Resources.*.Details.AwsEc2Instance.IpV4Addresses",
                    "data_type": "string",
                    "example_values": [
                        "123.12.1.1"
                    ],
                    "contains": [
                        "aws security hub resource ip",
                        "ip"
                    ]
                },
                {
                    "data_path": "action_result.data.*.Resources.*.Details.AwsEc2Instance.LaunchedAt",
                    "data_type": "string",
                    "example_values": [
                        "2019-04-10T10:47:11.000Z"
                    ]
                },
                {
                    "data_path": "action_result.data.*.Resources.*.Details.AwsEc2Instance.SubnetId",
                    "data_type": "string",
                    "example_values": [
                        "subnet-123456abcdef"
                    ]
                },
                {
                    "data_path": "action_result.data.*.Resources.*.Details.AwsEc2Instance.Type",
                    "data_type": "string",
                    "example_values": [
                        "t2.micro"
                    ]
                },
                {
                    "data_path": "action_result.data.*.Resources.*.Details.AwsEc2Instance.VpcId",
                    "data_type": "string",
                    "example_values": [
                        "vpc-513464894"
                    ]
                },
                {
                    "data_path": "action_result.data.*.Resources.*.Details.AwsIamAccessKey.UserName",
                    "data_type": "string",
                    "example_values": [
                        "Root"
                    ]
                },
                {
                    "data_path": "action_result.data.*.Resources.*.Id",
                    "data_type": "string",
                    "example_values": [
                        "arn:aws:ec2:us-east-1:123456789012:instance/i-123456abcdef1234ab"
                    ],
                    "contains": [
                        "aws security hub resource id"
                    ]
                },
                {
                    "data_path": "action_result.data.*.Resources.*.InstanceId",
                    "data_type": "string",
                    "example_values": [
                        "i-123456abcdef1234abcdef"
                    ],
                    "contains": [
                        "aws ec2 instance id"
                    ]
                },
                {
                    "data_path": "action_result.data.*.Resources.*.Partition",
                    "data_type": "string",
                    "example_values": [
                        "test"
                    ]
                },
                {
                    "data_path": "action_result.data.*.Resources.*.Region",
                    "data_type": "string",
                    "example_values": [
                        "us-east-1"
                    ],
                    "contains": [
                        "aws security hub resource region"
                    ]
                },
                {
                    "data_path": "action_result.data.*.Resources.*.Tags.Name",
                    "data_type": "string",
                    "example_values": [
                        "test-actions"
                    ]
                },
                {
                    "data_path": "action_result.data.*.Resources.*.Tags.aws:autoscaling:groupName",
                    "data_type": "string",
                    "example_values": [
                        "test-group"
                    ]
                },
                {
                    "data_path": "action_result.data.*.Resources.*.Tags.new-key",
                    "data_type": "string",
                    "example_values": [
                        "new-value"
                    ]
                },
                {
                    "data_path": "action_result.data.*.Resources.*.Type",
                    "data_type": "string",
                    "example_values": [
                        "AwsEc2Instance"
                    ]
                },
                {
                    "data_path": "action_result.data.*.SchemaVersion",
                    "data_type": "string",
                    "example_values": [
                        "2018-10-08"
                    ]
                },
                {
                    "data_path": "action_result.data.*.Severity.Label",
                    "data_type": "string",
                    "example_values": [
                        "MEDIUM"
                    ]
                },
                {
                    "data_path": "action_result.data.*.Severity.Normalized",
                    "data_type": "numeric",
                    "example_values": [
                        40
                    ]
                },
                {
                    "data_path": "action_result.data.*.Severity.Original",
                    "data_type": "string",
                    "example_values": [
                        "MEDIUM"
                    ]
                },
                {
                    "data_path": "action_result.data.*.Severity.Product",
                    "data_type": "numeric",
                    "example_values": [
                        2
                    ]
                },
                {
                    "data_path": "action_result.data.*.Title",
                    "data_type": "string",
                    "example_values": [
                        "Unprotected port on EC2 instance i-123456abcdef1234abcd is being probed"
                    ]
                },
                {
                    "data_path": "action_result.data.*.Types",
                    "data_type": "string",
                    "example_values": [
                        "TTPs/Discovery/Recon:EC2-PortProbeUnprotectedPort"
                    ]
                },
                {
                    "data_path": "action_result.data.*.UpdatedAt",
                    "data_type": "string",
                    "example_values": [
                        "2019-04-11T06:01:08.185Z",
                        "2019-04-11T22:35:03.677Z"
                    ]
                },
                {
                    "data_path": "action_result.data.*.Workflow.Status",
                    "data_type": "string",
                    "example_values": [
                        "NEW"
                    ]
                },
                {
                    "data_path": "action_result.data.*.WorkflowState",
                    "data_type": "string",
                    "example_values": [
                        "NEW"
                    ]
                },
                {
                    "data_path": "action_result.status",
                    "data_type": "string",
                    "example_values": [
                        "success",
                        "failed"
                    ]
                },
                {
                    "data_path": "action_result.message",
                    "data_type": "string",
                    "example_values": [
                        "Total findings: 1"
                    ]
                },
                {
                    "data_path": "action_result.summary.total_findings",
                    "data_type": "numeric",
                    "example_values": [
                        1
                    ]
                },
                {
                    "data_path": "action_result.summary.total_groups",
                    "data_type": "numeric",
                    "example_values": [
                        1
                    ]
                },
                {
                    "data_path": "summary.total_objects",
                    "data_type": "numeric",
                    "example_values": [
                        1
                    ]
                },
                {
                    "data_path": "summary.total_objects_successful",
                    "data_type": "numeric",
                    "example_values": [
                        1
                    ]
                },
                {
                    "data_path": "action_result.parameter.credentials",
                    "data_type": "string",
                    "example_values": [
                        "{'AccessKeyId': 'ASIASJL6ZZZZZ3M7QC2J', 'Expiration': '2021-06-07 22:28:04', 'SecretAccessKey': 'ZZZZZAmvLPictcVBPvjJx0d7MRezOuxiLCMZZZZZ', 'SessionToken': 'ZZZZZXIvYXdzEN///////////wEaDFRU0s4AVrw0k0oYICK4ATAzOqzAkg9bHY29lYmP59UvVOHjLufOy4s7SnAzOxGqGIXnukLis4TWNhrJl5R5nYyimrm6K/9d0Cw2SW9gO0ZRjEJHWJ+yY5Qk2QpWctS2BGn4n+G8cD6zEweCCMj+ScI5p8n7YI4wOdvXvOsVMmjV6F09Ujqr1w+NwoKXlglznXGs/7Q1kNZOMiioEhGUyoiHbQb37GCKslDK+oqe0KNaUKQ96YCepaLgMbMquDgdAM8I0TTxUO0o5ILF/gUyLT04R7QlOfktkdh6Qt0atTS+xeKi1hirKRizpJ8jjnxGQIikPRToL2v3ZZZZZZ=='}"
                    ],
                    "contains": [
                        "aws credentials"
                    ]
                }
            ],
            "render": {
                "type": "custom",
                "width": 10,
                "height": 10,
                "title": "Findings",
                "view": "awssecurityhub_view.display_view"
            },
            "versions": "EQ(*)"
        },
        {
            "action": "archive findings",
            "identifier": "archive_findings",
            "description": "Archive the AWS Security Hub aggregated findings specified by the filter attributes",
            "undo": "unarchive findings",
            "type": "contain",
            "read_only": false,
            "parameters": {
                "findings_id": {
                    "description": "Identifier of security finding",
                    "data_type": "string",
                    "required": true,
                    "primary": true,
                    "contains": [
                        "aws security hub findings id",
                        "aws arn"
                    ],
                    "order": 0
                },
                "note": {
                    "description": "The text of a note",
                    "data_type": "string",
                    "order": 1
                },
                "overwrite": {
                    "description": "Check this box to overwrite the existing notes, otherwise, notes will be appended to existing notes",
                    "data_type": "boolean",
                    "order": 2
                },
                "credentials": {
                    "description": "Assumed role credentials",
                    "data_type": "string",
                    "primary": true,
                    "contains": [
                        "aws credentials"
                    ],
                    "order": 3
                }
            },
            "output": [
                {
                    "data_path": "action_result.parameter.findings_id",
                    "data_type": "string",
                    "example_values": [
                        "arn:aws:guardduty:us-east-1123456789012detector/123456abcdef1234abcdef123456abcdef1234abcdef/finding/123456abcdef1234abcdef"
                    ],
                    "contains": [
                        "aws security hub findings id",
                        "aws arn"
                    ],
                    "column_name": "Findings ID",
                    "column_order": 0
                },
                {
                    "data_path": "action_result.parameter.note",
                    "data_type": "string",
                    "example_values": [
                        "note for archive findings"
                    ],
                    "column_name": "Note",
                    "column_order": 1
                },
                {
                    "data_path": "action_result.parameter.overwrite",
                    "data_type": "boolean",
                    "example_values": [
                        true,
                        false
                    ]
                },
                {
                    "data_path": "action_result.data.*.ResponseMetadata.HTTPHeaders.connection",
                    "data_type": "string",
                    "example_values": [
                        "keep-alive"
                    ]
                },
                {
                    "data_path": "action_result.data.*.ResponseMetadata.HTTPHeaders.content-length",
                    "data_type": "string",
                    "example_values": [
                        "2"
                    ]
                },
                {
                    "data_path": "action_result.data.*.ResponseMetadata.HTTPHeaders.content-type",
                    "data_type": "string",
                    "example_values": [
                        "application/json"
                    ]
                },
                {
                    "data_path": "action_result.data.*.ResponseMetadata.HTTPHeaders.date",
                    "data_type": "string",
                    "example_values": [
                        "Fri, 12 Apr 2019 11:22:20 GMT"
                    ]
                },
                {
                    "data_path": "action_result.data.*.ResponseMetadata.HTTPHeaders.x-amz-apigw-id",
                    "data_type": "string",
                    "example_values": [
                        "ABCFD123456="
                    ]
                },
                {
                    "data_path": "action_result.data.*.ResponseMetadata.HTTPHeaders.x-amzn-requestid",
                    "data_type": "string",
                    "example_values": [
                        "1234abcd-12ab-ab12-ab12-123456abcdef"
                    ]
                },
                {
                    "data_path": "action_result.data.*.ResponseMetadata.HTTPHeaders.x-amzn-trace-id",
                    "data_type": "string",
                    "example_values": [
                        "Root=1-1234abcd-12ab-ab12-ab12-123456abcdef;Sampled=0"
                    ]
                },
                {
                    "data_path": "action_result.data.*.ResponseMetadata.HTTPStatusCode",
                    "data_type": "numeric",
                    "example_values": [
                        200
                    ]
                },
                {
                    "data_path": "action_result.data.*.ResponseMetadata.RequestId",
                    "data_type": "string",
                    "example_values": [
                        "1234abcd-12ab-ab12-ab12-123456abcdef"
                    ]
                },
                {
                    "data_path": "action_result.data.*.ResponseMetadata.RetryAttempts",
                    "data_type": "numeric",
                    "example_values": [
                        0
                    ]
                },
                {
                    "data_path": "action_result.status",
                    "data_type": "string",
                    "example_values": [
                        "success",
                        "failed"
                    ]
                },
                {
                    "data_path": "action_result.message",
                    "data_type": "string",
                    "example_values": [
                        "Archive note: Added successfully, Archived status: Successful"
                    ]
                },
                {
                    "data_path": "action_result.summary.archive_note",
                    "data_type": "string",
                    "example_values": [
                        "Added successfully",
                        "Error occurred while adding note",
                        "Note is not added as it is not provided in the input parameters of the action"
                    ],
                    "column_name": "Add Archive Note",
                    "column_order": 3
                },
                {
                    "data_path": "action_result.summary.archived_status",
                    "data_type": "string",
                    "example_values": [
                        "Successful",
                        "Failed"
                    ],
                    "column_name": "Finding Archive Successful",
                    "column_order": 2
                },
                {
                    "data_path": "summary.total_objects",
                    "data_type": "numeric",
                    "example_values": [
                        1
                    ]
                },
                {
                    "data_path": "summary.total_objects_successful",
                    "data_type": "numeric",
                    "example_values": [
                        1
                    ]
                },
                {
                    "data_path": "action_result.parameter.credentials",
                    "data_type": "string",
                    "example_values": [
                        "{'AccessKeyId': 'ASIASJL6ZZZZZ3M7QC2J', 'Expiration': '2021-06-07 22:28:04', 'SecretAccessKey': 'ZZZZZAmvLPictcVBPvjJx0d7MRezOuxiLCMZZZZZ', 'SessionToken': 'ZZZZZXIvYXdzEN///////////wEaDFRU0s4AVrw0k0oYICK4ATAzOqzAkg9bHY29lYmP59UvVOHjLufOy4s7SnAzOxGqGIXnukLis4TWNhrJl5R5nYyimrm6K/9d0Cw2SW9gO0ZRjEJHWJ+yY5Qk2QpWctS2BGn4n+G8cD6zEweCCMj+ScI5p8n7YI4wOdvXvOsVMmjV6F09Ujqr1w+NwoKXlglznXGs/7Q1kNZOMiioEhGUyoiHbQb37GCKslDK+oqe0KNaUKQ96YCepaLgMbMquDgdAM8I0TTxUO0o5ILF/gUyLT04R7QlOfktkdh6Qt0atTS+xeKi1hirKRizpJ8jjnxGQIikPRToL2v3ZZZZZZ=='}"
                    ],
                    "contains": [
                        "aws credentials"
                    ]
                }
            ],
            "versions": "EQ(*)",
            "render": {
                "title": "Archive Findings",
                "type": "table"
            }
        },
        {
            "action": "unarchive findings",
            "identifier": "unarchive_findings",
            "description": "Unarchive the AWS Security Hub aggregated findings specified by the filter attributes",
            "undo": "archive findings",
            "type": "correct",
            "read_only": false,
            "parameters": {
                "findings_id": {
                    "description": "Identifier of security finding",
                    "data_type": "string",
                    "required": true,
                    "primary": true,
                    "contains": [
                        "aws security hub findings id",
                        "aws arn"
                    ],
                    "order": 0
                },
                "note": {
                    "description": "The text of a note",
                    "data_type": "string",
                    "order": 1
                },
                "overwrite": {
                    "description": "Check this box to overwrite the existing notes, otherwise, notes will be appended to existing notes",
                    "data_type": "boolean",
                    "order": 2
                },
                "credentials": {
                    "description": "Assumed role credentials",
                    "data_type": "string",
                    "primary": true,
                    "contains": [
                        "aws credentials"
                    ],
                    "order": 3
                }
            },
            "output": [
                {
                    "data_path": "action_result.parameter.findings_id",
                    "data_type": "string",
                    "example_values": [
                        "arn:aws:guardduty:us-east-1:123456789012:detector/123456abcdef1234abcdef123456abcdef1234abcdef/finding/123456abcdef1234abcdef123456abcdef1234abcdef"
                    ],
                    "contains": [
                        "aws security hub findings id",
                        "aws arn"
                    ],
                    "column_name": "Findings ID",
                    "column_order": 0
                },
                {
                    "data_path": "action_result.parameter.note",
                    "data_type": "string",
                    "example_values": [
                        "Unarchive"
                    ],
                    "column_name": "Note",
                    "column_order": 1
                },
                {
                    "data_path": "action_result.parameter.overwrite",
                    "data_type": "boolean",
                    "example_values": [
                        true,
                        false
                    ]
                },
                {
                    "data_path": "action_result.data.*.ResponseMetadata.HTTPHeaders.connection",
                    "data_type": "string",
                    "example_values": [
                        "keep-alive"
                    ]
                },
                {
                    "data_path": "action_result.data.*.ResponseMetadata.HTTPHeaders.content-length",
                    "data_type": "string",
                    "example_values": [
                        "2"
                    ]
                },
                {
                    "data_path": "action_result.data.*.ResponseMetadata.HTTPHeaders.content-type",
                    "data_type": "string",
                    "example_values": [
                        "application/json"
                    ]
                },
                {
                    "data_path": "action_result.data.*.ResponseMetadata.HTTPHeaders.date",
                    "data_type": "string",
                    "example_values": [
                        "Fri, 12 Apr 2019 11:24:59 GMT"
                    ]
                },
                {
                    "data_path": "action_result.data.*.ResponseMetadata.HTTPHeaders.x-amz-apigw-id",
                    "data_type": "string",
                    "example_values": [
                        "123456abcdef1234="
                    ]
                },
                {
                    "data_path": "action_result.data.*.ResponseMetadata.HTTPHeaders.x-amzn-requestid",
                    "data_type": "string",
                    "example_values": [
                        "1234abcd-12ab-ab12-ab12-123456abcdef"
                    ]
                },
                {
                    "data_path": "action_result.data.*.ResponseMetadata.HTTPHeaders.x-amzn-trace-id",
                    "data_type": "string",
                    "example_values": [
                        "Root=1-1234abcd-12ab-ab12-ab12-123456abcdef;Sampled=0"
                    ]
                },
                {
                    "data_path": "action_result.data.*.ResponseMetadata.HTTPStatusCode",
                    "data_type": "numeric",
                    "example_values": [
                        200
                    ]
                },
                {
                    "data_path": "action_result.data.*.ResponseMetadata.RequestId",
                    "data_type": "string",
                    "example_values": [
                        "1234abcd-12ab-ab12-ab12-123456abcdef"
                    ]
                },
                {
                    "data_path": "action_result.data.*.ResponseMetadata.RetryAttempts",
                    "data_type": "numeric",
                    "example_values": [
                        0
                    ]
                },
                {
                    "data_path": "action_result.status",
                    "data_type": "string",
                    "example_values": [
                        "success",
                        "failed"
                    ]
                },
                {
                    "data_path": "action_result.message",
                    "data_type": "string",
                    "example_values": [
                        "Unarchive note: Added successfully, Unarchived status: Successful"
                    ]
                },
                {
                    "data_path": "action_result.summary.unarchive_note",
                    "data_type": "string",
                    "example_values": [
                        "Added successfully",
                        "Error occurred while adding note",
                        "Note is not added as it is not provided in the input parameters of the action"
                    ],
                    "column_name": "Add Unarchive Note",
                    "column_order": 3
                },
                {
                    "data_path": "action_result.summary.unarchived_status",
                    "data_type": "string",
                    "example_values": [
                        "Successful",
                        "Failed"
                    ],
                    "column_name": "Finding Unarchive Successful",
                    "column_order": 2
                },
                {
                    "data_path": "summary.total_objects",
                    "data_type": "numeric",
                    "example_values": [
                        1
                    ]
                },
                {
                    "data_path": "summary.total_objects_successful",
                    "data_type": "numeric",
                    "example_values": [
                        1
                    ]
                },
                {
                    "data_path": "action_result.parameter.credentials",
                    "data_type": "string",
                    "example_values": [
                        "{'AccessKeyId': 'ASIASJL6ZZZZZ3M7QC2J', 'Expiration': '2021-06-07 22:28:04', 'SecretAccessKey': 'ZZZZZAmvLPictcVBPvjJx0d7MRezOuxiLCMZZZZZ', 'SessionToken': 'ZZZZZXIvYXdzEN///////////wEaDFRU0s4AVrw0k0oYICK4ATAzOqzAkg9bHY29lYmP59UvVOHjLufOy4s7SnAzOxGqGIXnukLis4TWNhrJl5R5nYyimrm6K/9d0Cw2SW9gO0ZRjEJHWJ+yY5Qk2QpWctS2BGn4n+G8cD6zEweCCMj+ScI5p8n7YI4wOdvXvOsVMmjV6F09Ujqr1w+NwoKXlglznXGs/7Q1kNZOMiioEhGUyoiHbQb37GCKslDK+oqe0KNaUKQ96YCepaLgMbMquDgdAM8I0TTxUO0o5ILF/gUyLT04R7QlOfktkdh6Qt0atTS+xeKi1hirKRizpJ8jjnxGQIikPRToL2v3ZZZZZZ=='}"
                    ],
                    "contains": [
                        "aws credentials"
                    ]
                }
            ],
            "versions": "EQ(*)",
            "render": {
                "title": "Unarchive Findings",
                "type": "table"
            }
        },
        {
            "action": "add note",
            "identifier": "add_note",
            "description": "Add Note to the AWS Security Hub aggregated findings specified by the filter attributes",
            "type": "generic",
            "read_only": false,
            "parameters": {
                "findings_id": {
                    "description": "Identifier of security finding",
                    "data_type": "string",
                    "required": true,
                    "primary": true,
                    "contains": [
                        "aws security hub findings id",
                        "aws arn"
                    ],
                    "order": 0
                },
                "note": {
                    "description": "The text of a note",
                    "data_type": "string",
                    "required": true,
                    "order": 1
                },
                "overwrite": {
                    "description": "Check this box to overwrite the existing notes, otherwise, notes will be appended to existing notes",
                    "data_type": "boolean",
                    "order": 2
                },
                "credentials": {
                    "description": "Assumed role credentials",
                    "data_type": "string",
                    "primary": true,
                    "contains": [
                        "aws credentials"
                    ],
                    "order": 3
                }
            },
            "output": [
                {
                    "data_path": "action_result.parameter.findings_id",
                    "data_type": "string",
                    "example_values": [
                        "arn:aws:guardduty:us-east-1:123456789012:detector/123456789abcdefghi1234ab/finding/123456789abcdefghi1234ab"
                    ],
                    "contains": [
                        "aws security hub findings id",
                        "aws arn"
                    ],
                    "column_name": "Findings ID",
                    "column_order": 0
                },
                {
                    "data_path": "action_result.parameter.note",
                    "data_type": "string",
                    "example_values": [
                        "note for findings"
                    ],
                    "column_name": "Note",
                    "column_order": 1
                },
                {
                    "data_path": "action_result.parameter.overwrite",
                    "data_type": "boolean",
                    "example_values": [
                        true,
                        false
                    ]
                },
                {
                    "data_path": "action_result.data.*.ResponseMetadata.HTTPHeaders.connection",
                    "data_type": "string",
                    "example_values": [
                        "keep-alive"
                    ]
                },
                {
                    "data_path": "action_result.data.*.ResponseMetadata.HTTPHeaders.content-length",
                    "data_type": "string",
                    "example_values": [
                        "2"
                    ]
                },
                {
                    "data_path": "action_result.data.*.ResponseMetadata.HTTPHeaders.content-type",
                    "data_type": "string",
                    "example_values": [
                        "application/json"
                    ]
                },
                {
                    "data_path": "action_result.data.*.ResponseMetadata.HTTPHeaders.date",
                    "data_type": "string",
                    "example_values": [
                        "Fri, 12 Apr 2019 11:26:08 GMT"
                    ]
                },
                {
                    "data_path": "action_result.data.*.ResponseMetadata.HTTPHeaders.x-amz-apigw-id",
                    "data_type": "string",
                    "example_values": [
                        "123456789abcdefghi1234ab="
                    ]
                },
                {
                    "data_path": "action_result.data.*.ResponseMetadata.HTTPHeaders.x-amzn-requestid",
                    "data_type": "string",
                    "example_values": [
                        "1234abcd-12ab-ab12-ab12-123456abcdef"
                    ]
                },
                {
                    "data_path": "action_result.data.*.ResponseMetadata.HTTPHeaders.x-amzn-trace-id",
                    "data_type": "string",
                    "example_values": [
                        "Root=1-5cb075cf-123456789abcdefghi1234ab;Sampled=0"
                    ]
                },
                {
                    "data_path": "action_result.data.*.ResponseMetadata.HTTPStatusCode",
                    "data_type": "numeric",
                    "example_values": [
                        200
                    ]
                },
                {
                    "data_path": "action_result.data.*.ResponseMetadata.RequestId",
                    "data_type": "string",
                    "example_values": [
                        "1234abcd-12ab-ab12-ab12-123456abcdef"
                    ]
                },
                {
                    "data_path": "action_result.data.*.ResponseMetadata.RetryAttempts",
                    "data_type": "numeric",
                    "example_values": [
                        0
                    ]
                },
                {
                    "data_path": "action_result.status",
                    "data_type": "string",
                    "example_values": [
                        "success",
                        "failed"
                    ],
                    "column_name": "Status",
                    "column_order": 2
                },
                {
                    "data_path": "action_result.message",
                    "data_type": "string",
                    "example_values": [
                        "Note added successfully to the provided findings ID"
                    ]
                },
                {
                    "data_path": "action_result.summary.add_note",
                    "data_type": "string",
                    "example_values": [
                        "Success"
                    ]
                },
                {
                    "data_path": "summary.total_objects",
                    "data_type": "numeric",
                    "example_values": [
                        1
                    ]
                },
                {
                    "data_path": "summary.total_objects_successful",
                    "data_type": "numeric",
                    "example_values": [
                        1
                    ]
                },
                {
                    "data_path": "action_result.parameter.credentials",
                    "data_type": "string",
                    "example_values": [
                        "{'AccessKeyId': 'ASIASJL6ZZZZZ3M7QC2J', 'Expiration': '2021-06-07 22:28:04', 'SecretAccessKey': 'ZZZZZAmvLPictcVBPvjJx0d7MRezOuxiLCMZZZZZ', 'SessionToken': 'ZZZZZXIvYXdzEN///////////wEaDFRU0s4AVrw0k0oYICK4ATAzOqzAkg9bHY29lYmP59UvVOHjLufOy4s7SnAzOxGqGIXnukLis4TWNhrJl5R5nYyimrm6K/9d0Cw2SW9gO0ZRjEJHWJ+yY5Qk2QpWctS2BGn4n+G8cD6zEweCCMj+ScI5p8n7YI4wOdvXvOsVMmjV6F09Ujqr1w+NwoKXlglznXGs/7Q1kNZOMiioEhGUyoiHbQb37GCKslDK+oqe0KNaUKQ96YCepaLgMbMquDgdAM8I0TTxUO0o5ILF/gUyLT04R7QlOfktkdh6Qt0atTS+xeKi1hirKRizpJ8jjnxGQIikPRToL2v3ZZZZZZ=='}"
                    ],
                    "contains": [
                        "aws credentials"
                    ]
                }
            ],
            "versions": "EQ(*)",
            "render": {
                "title": "Add Note",
                "type": "table"
            }
        }
    ]
}<|MERGE_RESOLUTION|>--- conflicted
+++ resolved
@@ -116,10 +116,7 @@
             "description": "Use attached role when running Phantom in EC2",
             "data_type": "boolean",
             "default": false,
-<<<<<<< HEAD
-=======
             "visibility": ["onprem"],
->>>>>>> b4645ad0
             "order": 6
         }
     },
